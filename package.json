--- conflicted
+++ resolved
@@ -1,10 +1,6 @@
 {
   "name": "ganache-core",
-<<<<<<< HEAD
-  "version": "2.9.2",
-=======
   "version": "2.9.3-beta.0",
->>>>>>> e2c10cb6
   "main": "./index.js",
   "types": "./typings/index.d.ts",
   "engines": {
