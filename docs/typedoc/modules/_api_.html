<!doctype html>
<html class="default no-js">
<head>
	<meta charset="utf-8">
	<meta http-equiv="X-UA-Compatible" content="IE=edge">
	<title>&quot;api&quot; | @ganache/ethereum</title>
	<meta name="description" content="">
	<meta name="viewport" content="width=device-width, initial-scale=1">
	<link rel="stylesheet" href="../assets/css/main.css">
</head>
<body>
<header>
	<div class="tsd-page-toolbar">
		<div class="container">
			<div class="table-wrap">
				<div class="table-cell" id="tsd-search" data-index="../assets/js/search.js" data-base="..">
					<div class="field">
						<label for="tsd-search-field" class="tsd-widget search no-caption">Search</label>
						<input id="tsd-search-field" type="text" />
					</div>
					<ul class="results">
						<li class="state loading">Preparing search index...</li>
						<li class="state failure">The search index is not available</li>
					</ul>
					<a href="../index.html" class="title">@ganache/ethereum</a>
				</div>
				<div class="table-cell" id="tsd-widgets">
					<div id="tsd-filter">
						<a href="#" class="tsd-widget options no-caption" data-toggle="options">Options</a>
						<div class="tsd-filter-group">
							<div class="tsd-select" id="tsd-filter-visibility">
								<span class="tsd-select-label">Public</span>
								<ul class="tsd-select-list">
									<li data-value="public" class="selected">Public</li>
									<li data-value="protected">Public/Protected</li>
									<li data-value="private">All</li>
								</ul>
							</div>
							<input type="checkbox" id="tsd-filter-inherited" checked />
							<label class="tsd-widget" for="tsd-filter-inherited">Inherited</label>
							<input type="checkbox" id="tsd-filter-only-exported" checked />
							<label class="tsd-widget" for="tsd-filter-only-exported">Only exported</label>
						</div>
					</div>
					<a href="#" class="tsd-widget menu no-caption" data-toggle="menu">Menu</a>
				</div>
			</div>
		</div>
	</div>
	<div class="tsd-page-title">
		<div class="container">
			<ul class="tsd-breadcrumb">
				<li>
					<a href="../globals.html">Globals</a>
				</li>
				<li>
					<a href="_api_.html">&quot;api&quot;</a>
				</li>
			</ul>
			<h1>Module &quot;api&quot;</h1>
		</div>
	</div>
</header>
<div class="container container-main">
	<div class="row">
		<div class="col-8 col-content">
			<section class="tsd-panel-group tsd-index-group">
				<h2>Index</h2>
				<section class="tsd-panel tsd-index-panel">
					<div class="tsd-index-content">
						<section class="tsd-index-section ">
							<h3>Classes</h3>
							<ul class="tsd-index-list">
								<li class="tsd-kind-class tsd-parent-kind-module"><a href="../classes/_api_.ethereumapi.html" class="tsd-kind-icon">Ethereum<wbr>Api</a></li>
							</ul>
						</section>
						<section class="tsd-index-section tsd-is-not-exported">
							<h3>Type aliases</h3>
							<ul class="tsd-index-list">
								<li class="tsd-kind-type-alias tsd-parent-kind-module tsd-is-not-exported"><a href="_api_.html#typeddata" class="tsd-kind-icon">Typed<wbr>Data</a></li>
							</ul>
						</section>
						<section class="tsd-index-section tsd-is-not-exported">
							<h3>Variables</h3>
							<ul class="tsd-index-list">
								<li class="tsd-kind-variable tsd-parent-kind-module tsd-is-not-exported"><a href="_api_.html#client_version" class="tsd-kind-icon">CLIENT_<wbr>VERSION</a></li>
								<li class="tsd-kind-variable tsd-parent-kind-module tsd-is-not-exported"><a href="_api_.html#protocol_version" class="tsd-kind-icon">PROTOCOL_<wbr>VERSION</a></li>
								<li class="tsd-kind-variable tsd-parent-kind-module tsd-is-not-exported"><a href="_api_.html#rpc_modules" class="tsd-kind-icon">RPC_<wbr>MODULES</a></li>
								<li class="tsd-kind-variable tsd-parent-kind-module tsd-is-not-exported"><a href="_api_.html#version" class="tsd-kind-icon">version</a></li>
							</ul>
						</section>
						<section class="tsd-index-section tsd-is-not-exported">
							<h3>Functions</h3>
							<ul class="tsd-index-list">
								<li class="tsd-kind-function tsd-parent-kind-module tsd-is-not-exported"><a href="_api_.html#assertexceptionaltransactions" class="tsd-kind-icon">assert<wbr>Exceptional<wbr>Transactions</a></li>
							</ul>
						</section>
					</div>
				</section>
			</section>
			<section class="tsd-panel-group tsd-member-group tsd-is-not-exported">
				<h2>Type aliases</h2>
				<section class="tsd-panel tsd-member tsd-kind-type-alias tsd-parent-kind-module tsd-is-not-exported">
					<a name="typeddata" class="tsd-anchor"></a>
					<h3>Typed<wbr>Data</h3>
					<div class="tsd-signature tsd-kind-icon">Typed<wbr>Data<span class="tsd-signature-symbol">:</span> <span class="tsd-signature-type">Exclude</span><span class="tsd-signature-symbol">&lt;</span><span class="tsd-signature-type">Parameters&lt;typeof signTypedData_v4&gt;[1][&quot;data&quot;]</span><span class="tsd-signature-symbol">, </span><span class="tsd-signature-type">NotTypedData</span><span class="tsd-signature-symbol">&gt;</span></div>
					<aside class="tsd-sources">
						<ul>
<<<<<<< HEAD
							<li>Defined in <a href="https://github.com/trufflesuite/ganache-core/blob/cadb5808/src/chains/ethereum/ethereum/src/api.ts#L72">chains/ethereum/ethereum/src/api.ts:72</a></li>
=======
							<li>Defined in <a href="https://github.com/trufflesuite/ganache-core/blob/b83ce61d/src/chains/ethereum/ethereum/src/api.ts#L68">chains/ethereum/ethereum/src/api.ts:68</a></li>
>>>>>>> f1149dec
						</ul>
					</aside>
				</section>
			</section>
			<section class="tsd-panel-group tsd-member-group tsd-is-not-exported">
				<h2>Variables</h2>
				<section class="tsd-panel tsd-member tsd-kind-variable tsd-parent-kind-module tsd-is-not-exported">
					<a name="client_version" class="tsd-anchor"></a>
					<h3><span class="tsd-flag ts-flagConst">Const</span> CLIENT_<wbr>VERSION</h3>
					<div class="tsd-signature tsd-kind-icon">CLIENT_<wbr>VERSION<span class="tsd-signature-symbol">:</span> <span class="tsd-signature-type">string</span><span class="tsd-signature-symbol"> = &#x60;Ganache/v${version}/EthereumJS TestRPC/v${version}/ethereum-js&#x60;</span></div>
					<aside class="tsd-sources">
						<ul>
<<<<<<< HEAD
							<li>Defined in <a href="https://github.com/trufflesuite/ganache-core/blob/cadb5808/src/chains/ethereum/ethereum/src/api.ts#L59">chains/ethereum/ethereum/src/api.ts:59</a></li>
=======
							<li>Defined in <a href="https://github.com/trufflesuite/ganache-core/blob/b83ce61d/src/chains/ethereum/ethereum/src/api.ts#L55">chains/ethereum/ethereum/src/api.ts:55</a></li>
>>>>>>> f1149dec
						</ul>
					</aside>
				</section>
				<section class="tsd-panel tsd-member tsd-kind-variable tsd-parent-kind-module tsd-is-not-exported">
					<a name="protocol_version" class="tsd-anchor"></a>
					<h3><span class="tsd-flag ts-flagConst">Const</span> PROTOCOL_<wbr>VERSION</h3>
					<div class="tsd-signature tsd-kind-icon">PROTOCOL_<wbr>VERSION<span class="tsd-signature-symbol">:</span> <span class="tsd-signature-type">Data</span><span class="tsd-signature-symbol"> = Data.from(&quot;0x3f&quot;)</span></div>
					<aside class="tsd-sources">
						<ul>
<<<<<<< HEAD
							<li>Defined in <a href="https://github.com/trufflesuite/ganache-core/blob/cadb5808/src/chains/ethereum/ethereum/src/api.ts#L60">chains/ethereum/ethereum/src/api.ts:60</a></li>
						</ul>
					</aside>
				</section>
				<section class="tsd-panel tsd-member tsd-kind-variable tsd-parent-kind-module tsd-is-not-exported">
					<a name="rpcquantity_zero" class="tsd-anchor"></a>
					<h3>RPCQUANTITY_<wbr>ZERO</h3>
					<div class="tsd-signature tsd-kind-icon">RPCQUANTITY_<wbr>ZERO<span class="tsd-signature-symbol">:</span> <span class="tsd-signature-type">Quantity</span></div>
					<aside class="tsd-sources">
						<ul>
							<li>Defined in <a href="https://github.com/trufflesuite/ganache-core/blob/cadb5808/src/chains/ethereum/ethereum/src/api.ts#L58">chains/ethereum/ethereum/src/api.ts:58</a></li>
=======
							<li>Defined in <a href="https://github.com/trufflesuite/ganache-core/blob/b83ce61d/src/chains/ethereum/ethereum/src/api.ts#L56">chains/ethereum/ethereum/src/api.ts:56</a></li>
>>>>>>> f1149dec
						</ul>
					</aside>
				</section>
				<section class="tsd-panel tsd-member tsd-kind-variable tsd-parent-kind-module tsd-is-not-exported">
					<a name="rpc_modules" class="tsd-anchor"></a>
					<h3><span class="tsd-flag ts-flagConst">Const</span> RPC_<wbr>MODULES</h3>
					<div class="tsd-signature tsd-kind-icon">RPC_<wbr>MODULES<span class="tsd-signature-symbol">:</span> <span class="tsd-signature-type">object</span><span class="tsd-signature-symbol"> = {eth: &quot;1.0&quot;,net: &quot;1.0&quot;,rpc: &quot;1.0&quot;,web3: &quot;1.0&quot;,evm: &quot;1.0&quot;,personal: &quot;1.0&quot;} as const</span></div>
					<aside class="tsd-sources">
						<ul>
<<<<<<< HEAD
							<li>Defined in <a href="https://github.com/trufflesuite/ganache-core/blob/cadb5808/src/chains/ethereum/ethereum/src/api.ts#L61">chains/ethereum/ethereum/src/api.ts:61</a></li>
=======
							<li>Defined in <a href="https://github.com/trufflesuite/ganache-core/blob/b83ce61d/src/chains/ethereum/ethereum/src/api.ts#L57">chains/ethereum/ethereum/src/api.ts:57</a></li>
>>>>>>> f1149dec
						</ul>
					</aside>
					<div class="tsd-type-declaration">
						<h4>Type declaration</h4>
						<ul class="tsd-parameters">
							<li class="tsd-parameter">
								<h5>eth<span class="tsd-signature-symbol">: </span><span class="tsd-signature-type">"1.0"</span></h5>
							</li>
							<li class="tsd-parameter">
								<h5>evm<span class="tsd-signature-symbol">: </span><span class="tsd-signature-type">"1.0"</span></h5>
							</li>
							<li class="tsd-parameter">
								<h5>net<span class="tsd-signature-symbol">: </span><span class="tsd-signature-type">"1.0"</span></h5>
							</li>
							<li class="tsd-parameter">
								<h5>personal<span class="tsd-signature-symbol">: </span><span class="tsd-signature-type">"1.0"</span></h5>
							</li>
							<li class="tsd-parameter">
								<h5>rpc<span class="tsd-signature-symbol">: </span><span class="tsd-signature-type">"1.0"</span></h5>
							</li>
							<li class="tsd-parameter">
								<h5>web3<span class="tsd-signature-symbol">: </span><span class="tsd-signature-type">"1.0"</span></h5>
							</li>
						</ul>
					</div>
				</section>
				<section class="tsd-panel tsd-member tsd-kind-variable tsd-parent-kind-module tsd-is-not-exported">
<<<<<<< HEAD
					<a name="keccak" class="tsd-anchor"></a>
					<h3>keccak</h3>
					<div class="tsd-signature tsd-kind-icon">keccak<span class="tsd-signature-symbol">:</span> <span class="tsd-signature-type">keccak</span></div>
					<aside class="tsd-sources">
						<ul>
							<li>Defined in <a href="https://github.com/trufflesuite/ganache-core/blob/cadb5808/src/chains/ethereum/ethereum/src/api.ts#L54">chains/ethereum/ethereum/src/api.ts:54</a></li>
						</ul>
					</aside>
				</section>
				<section class="tsd-panel tsd-member tsd-kind-variable tsd-parent-kind-module tsd-is-not-exported">
=======
>>>>>>> f1149dec
					<a name="version" class="tsd-anchor"></a>
					<h3>version</h3>
					<div class="tsd-signature tsd-kind-icon">version<span class="tsd-signature-symbol">:</span> <span class="tsd-signature-type">any</span></div>
					<aside class="tsd-sources">
						<ul>
<<<<<<< HEAD
							<li>Defined in <a href="https://github.com/trufflesuite/ganache-core/blob/cadb5808/src/chains/ethereum/ethereum/src/api.ts#L53">chains/ethereum/ethereum/src/api.ts:53</a></li>
=======
							<li>Defined in <a href="https://github.com/trufflesuite/ganache-core/blob/b83ce61d/src/chains/ethereum/ethereum/src/api.ts#L51">chains/ethereum/ethereum/src/api.ts:51</a></li>
>>>>>>> f1149dec
						</ul>
					</aside>
				</section>
			</section>
			<section class="tsd-panel-group tsd-member-group tsd-is-not-exported">
				<h2>Functions</h2>
				<section class="tsd-panel tsd-member tsd-kind-function tsd-parent-kind-module tsd-is-not-exported">
					<a name="assertexceptionaltransactions" class="tsd-anchor"></a>
					<h3>assert<wbr>Exceptional<wbr>Transactions</h3>
					<ul class="tsd-signatures tsd-kind-function tsd-parent-kind-module tsd-is-not-exported">
						<li class="tsd-signature tsd-kind-icon">assert<wbr>Exceptional<wbr>Transactions<span class="tsd-signature-symbol">(</span>transactions<span class="tsd-signature-symbol">: </span><span class="tsd-signature-type">RuntimeTransaction</span><span class="tsd-signature-symbol">[]</span><span class="tsd-signature-symbol">)</span><span class="tsd-signature-symbol">: </span><span class="tsd-signature-type">void</span></li>
					</ul>
					<ul class="tsd-descriptions">
						<li class="tsd-description">
							<aside class="tsd-sources">
								<ul>
<<<<<<< HEAD
									<li>Defined in <a href="https://github.com/trufflesuite/ganache-core/blob/cadb5808/src/chains/ethereum/ethereum/src/api.ts#L79">chains/ethereum/ethereum/src/api.ts:79</a></li>
=======
									<li>Defined in <a href="https://github.com/trufflesuite/ganache-core/blob/b83ce61d/src/chains/ethereum/ethereum/src/api.ts#L75">chains/ethereum/ethereum/src/api.ts:75</a></li>
>>>>>>> f1149dec
								</ul>
							</aside>
							<h4 class="tsd-parameters-title">Parameters</h4>
							<ul class="tsd-parameters">
								<li>
									<h5>transactions: <span class="tsd-signature-type">RuntimeTransaction</span><span class="tsd-signature-symbol">[]</span></h5>
								</li>
							</ul>
							<h4 class="tsd-returns-title">Returns <span class="tsd-signature-type">void</span></h4>
						</li>
					</ul>
				</section>
			</section>
		</div>
		<div class="col-4 col-menu menu-sticky-wrap menu-highlight">
			<nav class="tsd-navigation primary">
				<ul>
					<li class="globals  ">
						<a href="../globals.html"><em>Globals</em></a>
					</li>
					<li class="current tsd-kind-module">
						<a href="_api_.html">&quot;api&quot;</a>
					</li>
				</ul>
			</nav>
			<nav class="tsd-navigation secondary menu-sticky">
				<ul class="before-current">
					<li class=" tsd-kind-class tsd-parent-kind-module">
						<a href="../classes/_api_.ethereumapi.html" class="tsd-kind-icon">Ethereum<wbr>Api</a>
					</li>
					<li class=" tsd-kind-type-alias tsd-parent-kind-module tsd-is-not-exported">
						<a href="_api_.html#typeddata" class="tsd-kind-icon">Typed<wbr>Data</a>
					</li>
					<li class=" tsd-kind-variable tsd-parent-kind-module tsd-is-not-exported">
						<a href="_api_.html#client_version" class="tsd-kind-icon">CLIENT_<wbr>VERSION</a>
					</li>
					<li class=" tsd-kind-variable tsd-parent-kind-module tsd-is-not-exported">
						<a href="_api_.html#protocol_version" class="tsd-kind-icon">PROTOCOL_<wbr>VERSION</a>
					</li>
					<li class=" tsd-kind-variable tsd-parent-kind-module tsd-is-not-exported">
						<a href="_api_.html#rpc_modules" class="tsd-kind-icon">RPC_<wbr>MODULES</a>
					</li>
					<li class=" tsd-kind-variable tsd-parent-kind-module tsd-is-not-exported">
						<a href="_api_.html#version" class="tsd-kind-icon">version</a>
					</li>
					<li class=" tsd-kind-function tsd-parent-kind-module tsd-is-not-exported">
						<a href="_api_.html#assertexceptionaltransactions" class="tsd-kind-icon">assert<wbr>Exceptional<wbr>Transactions</a>
					</li>
				</ul>
			</nav>
		</div>
	</div>
</div>
<footer class="with-border-bottom">
	<div class="container">
		<h2>Legend</h2>
		<div class="tsd-legend-group">
			<ul class="tsd-legend">
				<li class="tsd-kind-module"><span class="tsd-kind-icon">Module</span></li>
				<li class="tsd-kind-object-literal"><span class="tsd-kind-icon">Object literal</span></li>
				<li class="tsd-kind-variable"><span class="tsd-kind-icon">Variable</span></li>
				<li class="tsd-kind-function"><span class="tsd-kind-icon">Function</span></li>
				<li class="tsd-kind-function tsd-has-type-parameter"><span class="tsd-kind-icon">Function with type parameter</span></li>
				<li class="tsd-kind-index-signature"><span class="tsd-kind-icon">Index signature</span></li>
				<li class="tsd-kind-type-alias"><span class="tsd-kind-icon">Type alias</span></li>
				<li class="tsd-kind-type-alias tsd-has-type-parameter"><span class="tsd-kind-icon">Type alias with type parameter</span></li>
			</ul>
			<ul class="tsd-legend">
				<li class="tsd-kind-enum"><span class="tsd-kind-icon">Enumeration</span></li>
				<li class="tsd-kind-enum-member"><span class="tsd-kind-icon">Enumeration member</span></li>
				<li class="tsd-kind-property tsd-parent-kind-enum"><span class="tsd-kind-icon">Property</span></li>
				<li class="tsd-kind-method tsd-parent-kind-enum"><span class="tsd-kind-icon">Method</span></li>
			</ul>
			<ul class="tsd-legend">
				<li class="tsd-kind-interface"><span class="tsd-kind-icon">Interface</span></li>
				<li class="tsd-kind-interface tsd-has-type-parameter"><span class="tsd-kind-icon">Interface with type parameter</span></li>
				<li class="tsd-kind-constructor tsd-parent-kind-interface"><span class="tsd-kind-icon">Constructor</span></li>
				<li class="tsd-kind-property tsd-parent-kind-interface"><span class="tsd-kind-icon">Property</span></li>
				<li class="tsd-kind-method tsd-parent-kind-interface"><span class="tsd-kind-icon">Method</span></li>
				<li class="tsd-kind-index-signature tsd-parent-kind-interface"><span class="tsd-kind-icon">Index signature</span></li>
			</ul>
			<ul class="tsd-legend">
				<li class="tsd-kind-class"><span class="tsd-kind-icon">Class</span></li>
				<li class="tsd-kind-class tsd-has-type-parameter"><span class="tsd-kind-icon">Class with type parameter</span></li>
				<li class="tsd-kind-constructor tsd-parent-kind-class"><span class="tsd-kind-icon">Constructor</span></li>
				<li class="tsd-kind-property tsd-parent-kind-class"><span class="tsd-kind-icon">Property</span></li>
				<li class="tsd-kind-method tsd-parent-kind-class"><span class="tsd-kind-icon">Method</span></li>
				<li class="tsd-kind-accessor tsd-parent-kind-class"><span class="tsd-kind-icon">Accessor</span></li>
				<li class="tsd-kind-index-signature tsd-parent-kind-class"><span class="tsd-kind-icon">Index signature</span></li>
			</ul>
			<ul class="tsd-legend">
				<li class="tsd-kind-constructor tsd-parent-kind-class tsd-is-inherited"><span class="tsd-kind-icon">Inherited constructor</span></li>
				<li class="tsd-kind-property tsd-parent-kind-class tsd-is-inherited"><span class="tsd-kind-icon">Inherited property</span></li>
				<li class="tsd-kind-method tsd-parent-kind-class tsd-is-inherited"><span class="tsd-kind-icon">Inherited method</span></li>
				<li class="tsd-kind-accessor tsd-parent-kind-class tsd-is-inherited"><span class="tsd-kind-icon">Inherited accessor</span></li>
			</ul>
			<ul class="tsd-legend">
				<li class="tsd-kind-property tsd-parent-kind-class tsd-is-protected"><span class="tsd-kind-icon">Protected property</span></li>
				<li class="tsd-kind-method tsd-parent-kind-class tsd-is-protected"><span class="tsd-kind-icon">Protected method</span></li>
				<li class="tsd-kind-accessor tsd-parent-kind-class tsd-is-protected"><span class="tsd-kind-icon">Protected accessor</span></li>
			</ul>
			<ul class="tsd-legend">
				<li class="tsd-kind-property tsd-parent-kind-class tsd-is-private"><span class="tsd-kind-icon">Private property</span></li>
				<li class="tsd-kind-method tsd-parent-kind-class tsd-is-private"><span class="tsd-kind-icon">Private method</span></li>
				<li class="tsd-kind-accessor tsd-parent-kind-class tsd-is-private"><span class="tsd-kind-icon">Private accessor</span></li>
			</ul>
			<ul class="tsd-legend">
				<li class="tsd-kind-property tsd-parent-kind-class tsd-is-static"><span class="tsd-kind-icon">Static property</span></li>
				<li class="tsd-kind-call-signature tsd-parent-kind-class tsd-is-static"><span class="tsd-kind-icon">Static method</span></li>
			</ul>
		</div>
	</div>
</footer>
<div class="container tsd-generator">
	<p>Generated using <a href="https://typedoc.org/" target="_blank">TypeDoc</a></p>
</div>
<div class="overlay"></div>
<script src="../assets/js/main.js"></script>
<script>if (location.protocol == 'file:') document.write('<script src="../assets/js/search.js"><' + '/script>');</script>
</body>
</html><|MERGE_RESOLUTION|>--- conflicted
+++ resolved
@@ -106,11 +106,7 @@
 					<div class="tsd-signature tsd-kind-icon">Typed<wbr>Data<span class="tsd-signature-symbol">:</span> <span class="tsd-signature-type">Exclude</span><span class="tsd-signature-symbol">&lt;</span><span class="tsd-signature-type">Parameters&lt;typeof signTypedData_v4&gt;[1][&quot;data&quot;]</span><span class="tsd-signature-symbol">, </span><span class="tsd-signature-type">NotTypedData</span><span class="tsd-signature-symbol">&gt;</span></div>
 					<aside class="tsd-sources">
 						<ul>
-<<<<<<< HEAD
-							<li>Defined in <a href="https://github.com/trufflesuite/ganache-core/blob/cadb5808/src/chains/ethereum/ethereum/src/api.ts#L72">chains/ethereum/ethereum/src/api.ts:72</a></li>
-=======
 							<li>Defined in <a href="https://github.com/trufflesuite/ganache-core/blob/b83ce61d/src/chains/ethereum/ethereum/src/api.ts#L68">chains/ethereum/ethereum/src/api.ts:68</a></li>
->>>>>>> f1149dec
 						</ul>
 					</aside>
 				</section>
@@ -123,11 +119,7 @@
 					<div class="tsd-signature tsd-kind-icon">CLIENT_<wbr>VERSION<span class="tsd-signature-symbol">:</span> <span class="tsd-signature-type">string</span><span class="tsd-signature-symbol"> = &#x60;Ganache/v${version}/EthereumJS TestRPC/v${version}/ethereum-js&#x60;</span></div>
 					<aside class="tsd-sources">
 						<ul>
-<<<<<<< HEAD
-							<li>Defined in <a href="https://github.com/trufflesuite/ganache-core/blob/cadb5808/src/chains/ethereum/ethereum/src/api.ts#L59">chains/ethereum/ethereum/src/api.ts:59</a></li>
-=======
 							<li>Defined in <a href="https://github.com/trufflesuite/ganache-core/blob/b83ce61d/src/chains/ethereum/ethereum/src/api.ts#L55">chains/ethereum/ethereum/src/api.ts:55</a></li>
->>>>>>> f1149dec
 						</ul>
 					</aside>
 				</section>
@@ -137,21 +129,7 @@
 					<div class="tsd-signature tsd-kind-icon">PROTOCOL_<wbr>VERSION<span class="tsd-signature-symbol">:</span> <span class="tsd-signature-type">Data</span><span class="tsd-signature-symbol"> = Data.from(&quot;0x3f&quot;)</span></div>
 					<aside class="tsd-sources">
 						<ul>
-<<<<<<< HEAD
-							<li>Defined in <a href="https://github.com/trufflesuite/ganache-core/blob/cadb5808/src/chains/ethereum/ethereum/src/api.ts#L60">chains/ethereum/ethereum/src/api.ts:60</a></li>
-						</ul>
-					</aside>
-				</section>
-				<section class="tsd-panel tsd-member tsd-kind-variable tsd-parent-kind-module tsd-is-not-exported">
-					<a name="rpcquantity_zero" class="tsd-anchor"></a>
-					<h3>RPCQUANTITY_<wbr>ZERO</h3>
-					<div class="tsd-signature tsd-kind-icon">RPCQUANTITY_<wbr>ZERO<span class="tsd-signature-symbol">:</span> <span class="tsd-signature-type">Quantity</span></div>
-					<aside class="tsd-sources">
-						<ul>
-							<li>Defined in <a href="https://github.com/trufflesuite/ganache-core/blob/cadb5808/src/chains/ethereum/ethereum/src/api.ts#L58">chains/ethereum/ethereum/src/api.ts:58</a></li>
-=======
 							<li>Defined in <a href="https://github.com/trufflesuite/ganache-core/blob/b83ce61d/src/chains/ethereum/ethereum/src/api.ts#L56">chains/ethereum/ethereum/src/api.ts:56</a></li>
->>>>>>> f1149dec
 						</ul>
 					</aside>
 				</section>
@@ -161,11 +139,7 @@
 					<div class="tsd-signature tsd-kind-icon">RPC_<wbr>MODULES<span class="tsd-signature-symbol">:</span> <span class="tsd-signature-type">object</span><span class="tsd-signature-symbol"> = {eth: &quot;1.0&quot;,net: &quot;1.0&quot;,rpc: &quot;1.0&quot;,web3: &quot;1.0&quot;,evm: &quot;1.0&quot;,personal: &quot;1.0&quot;} as const</span></div>
 					<aside class="tsd-sources">
 						<ul>
-<<<<<<< HEAD
-							<li>Defined in <a href="https://github.com/trufflesuite/ganache-core/blob/cadb5808/src/chains/ethereum/ethereum/src/api.ts#L61">chains/ethereum/ethereum/src/api.ts:61</a></li>
-=======
 							<li>Defined in <a href="https://github.com/trufflesuite/ganache-core/blob/b83ce61d/src/chains/ethereum/ethereum/src/api.ts#L57">chains/ethereum/ethereum/src/api.ts:57</a></li>
->>>>>>> f1149dec
 						</ul>
 					</aside>
 					<div class="tsd-type-declaration">
@@ -193,29 +167,12 @@
 					</div>
 				</section>
 				<section class="tsd-panel tsd-member tsd-kind-variable tsd-parent-kind-module tsd-is-not-exported">
-<<<<<<< HEAD
-					<a name="keccak" class="tsd-anchor"></a>
-					<h3>keccak</h3>
-					<div class="tsd-signature tsd-kind-icon">keccak<span class="tsd-signature-symbol">:</span> <span class="tsd-signature-type">keccak</span></div>
-					<aside class="tsd-sources">
-						<ul>
-							<li>Defined in <a href="https://github.com/trufflesuite/ganache-core/blob/cadb5808/src/chains/ethereum/ethereum/src/api.ts#L54">chains/ethereum/ethereum/src/api.ts:54</a></li>
-						</ul>
-					</aside>
-				</section>
-				<section class="tsd-panel tsd-member tsd-kind-variable tsd-parent-kind-module tsd-is-not-exported">
-=======
->>>>>>> f1149dec
 					<a name="version" class="tsd-anchor"></a>
 					<h3>version</h3>
 					<div class="tsd-signature tsd-kind-icon">version<span class="tsd-signature-symbol">:</span> <span class="tsd-signature-type">any</span></div>
 					<aside class="tsd-sources">
 						<ul>
-<<<<<<< HEAD
-							<li>Defined in <a href="https://github.com/trufflesuite/ganache-core/blob/cadb5808/src/chains/ethereum/ethereum/src/api.ts#L53">chains/ethereum/ethereum/src/api.ts:53</a></li>
-=======
 							<li>Defined in <a href="https://github.com/trufflesuite/ganache-core/blob/b83ce61d/src/chains/ethereum/ethereum/src/api.ts#L51">chains/ethereum/ethereum/src/api.ts:51</a></li>
->>>>>>> f1149dec
 						</ul>
 					</aside>
 				</section>
@@ -232,11 +189,7 @@
 						<li class="tsd-description">
 							<aside class="tsd-sources">
 								<ul>
-<<<<<<< HEAD
-									<li>Defined in <a href="https://github.com/trufflesuite/ganache-core/blob/cadb5808/src/chains/ethereum/ethereum/src/api.ts#L79">chains/ethereum/ethereum/src/api.ts:79</a></li>
-=======
 									<li>Defined in <a href="https://github.com/trufflesuite/ganache-core/blob/b83ce61d/src/chains/ethereum/ethereum/src/api.ts#L75">chains/ethereum/ethereum/src/api.ts:75</a></li>
->>>>>>> f1149dec
 								</ul>
 							</aside>
 							<h4 class="tsd-parameters-title">Parameters</h4>
