--- conflicted
+++ resolved
@@ -14,28 +14,6 @@
 			}
 		},
 		"@babel/compat-data": {
-<<<<<<< HEAD
-			"version": "7.15.0",
-			"resolved": "https://registry.npmjs.org/@babel/compat-data/-/compat-data-7.15.0.tgz",
-			"integrity": "sha512-0NqAC1IJE0S0+lL1SWFMxMkz1pKCNCjI4tr2Zx4LJSXxCLAdr6KyArnY+sno5m3yH9g737ygOyPABDsnXkpxiA==",
-			"dev": true
-		},
-		"@babel/core": {
-			"version": "7.15.0",
-			"resolved": "https://registry.npmjs.org/@babel/core/-/core-7.15.0.tgz",
-			"integrity": "sha512-tXtmTminrze5HEUPn/a0JtOzzfp0nk+UEXQ/tqIJo3WDGypl/2OFQEMll/zSFU8f/lfmfLXvTaORHF3cfXIQMw==",
-			"dev": true,
-			"requires": {
-				"@babel/code-frame": "^7.14.5",
-				"@babel/generator": "^7.15.0",
-				"@babel/helper-compilation-targets": "^7.15.0",
-				"@babel/helper-module-transforms": "^7.15.0",
-				"@babel/helpers": "^7.14.8",
-				"@babel/parser": "^7.15.0",
-				"@babel/template": "^7.14.5",
-				"@babel/traverse": "^7.15.0",
-				"@babel/types": "^7.15.0",
-=======
 			"version": "7.14.7",
 			"resolved": "https://registry.npmjs.org/@babel/compat-data/-/compat-data-7.14.7.tgz",
 			"integrity": "sha512-nS6dZaISCXJ3+518CWiBfEr//gHyMO02uDxBkXTKZDN5POruCnOZ1N4YBRZDCabwF8nZMWBpRxIicmXtBs+fvw==",
@@ -56,7 +34,6 @@
 				"@babel/template": "^7.14.5",
 				"@babel/traverse": "^7.14.8",
 				"@babel/types": "^7.14.8",
->>>>>>> 3c9cf8c5
 				"convert-source-map": "^1.7.0",
 				"debug": "^4.1.0",
 				"gensync": "^1.0.0-beta.2",
@@ -83,41 +60,23 @@
 			}
 		},
 		"@babel/generator": {
-<<<<<<< HEAD
-			"version": "7.15.0",
-			"resolved": "https://registry.npmjs.org/@babel/generator/-/generator-7.15.0.tgz",
-			"integrity": "sha512-eKl4XdMrbpYvuB505KTta4AV9g+wWzmVBW69tX0H2NwKVKd2YJbKgyK6M8j/rgLbmHOYJn6rUklV677nOyJrEQ==",
-			"dev": true,
-			"requires": {
-				"@babel/types": "^7.15.0",
-=======
 			"version": "7.14.8",
 			"resolved": "https://registry.npmjs.org/@babel/generator/-/generator-7.14.8.tgz",
 			"integrity": "sha512-cYDUpvIzhBVnMzRoY1fkSEhK/HmwEVwlyULYgn/tMQYd6Obag3ylCjONle3gdErfXBW61SVTlR9QR7uWlgeIkg==",
 			"dev": true,
 			"requires": {
 				"@babel/types": "^7.14.8",
->>>>>>> 3c9cf8c5
 				"jsesc": "^2.5.1",
 				"source-map": "^0.5.0"
 			}
 		},
 		"@babel/helper-compilation-targets": {
-<<<<<<< HEAD
-			"version": "7.15.0",
-			"resolved": "https://registry.npmjs.org/@babel/helper-compilation-targets/-/helper-compilation-targets-7.15.0.tgz",
-			"integrity": "sha512-h+/9t0ncd4jfZ8wsdAsoIxSa61qhBYlycXiHWqJaQBCXAhDCMbPRSMTGnZIkkmt1u4ag+UQmuqcILwqKzZ4N2A==",
-			"dev": true,
-			"requires": {
-				"@babel/compat-data": "^7.15.0",
-=======
 			"version": "7.14.5",
 			"resolved": "https://registry.npmjs.org/@babel/helper-compilation-targets/-/helper-compilation-targets-7.14.5.tgz",
 			"integrity": "sha512-v+QtZqXEiOnpO6EYvlImB6zCD2Lel06RzOPzmkz/D/XgQiUu3C/Jb1LOqSt/AIA34TYi/Q+KlT8vTQrgdxkbLw==",
 			"dev": true,
 			"requires": {
 				"@babel/compat-data": "^7.14.5",
->>>>>>> 3c9cf8c5
 				"@babel/helper-validator-option": "^7.14.5",
 				"browserslist": "^4.16.6",
 				"semver": "^6.3.0"
@@ -153,21 +112,12 @@
 			}
 		},
 		"@babel/helper-member-expression-to-functions": {
-<<<<<<< HEAD
-			"version": "7.15.0",
-			"resolved": "https://registry.npmjs.org/@babel/helper-member-expression-to-functions/-/helper-member-expression-to-functions-7.15.0.tgz",
-			"integrity": "sha512-Jq8H8U2kYiafuj2xMTPQwkTBnEEdGKpT35lJEQsRRjnG0LW3neucsaMWLgKcwu3OHKNeYugfw+Z20BXBSEs2Lg==",
-			"dev": true,
-			"requires": {
-				"@babel/types": "^7.15.0"
-=======
 			"version": "7.14.7",
 			"resolved": "https://registry.npmjs.org/@babel/helper-member-expression-to-functions/-/helper-member-expression-to-functions-7.14.7.tgz",
 			"integrity": "sha512-TMUt4xKxJn6ccjcOW7c4hlwyJArizskAhoSTOCkA0uZ+KghIaci0Qg9R043kUMWI9mtQfgny+NQ5QATnZ+paaA==",
 			"dev": true,
 			"requires": {
 				"@babel/types": "^7.14.5"
->>>>>>> 3c9cf8c5
 			}
 		},
 		"@babel/helper-module-imports": {
@@ -180,21 +130,6 @@
 			}
 		},
 		"@babel/helper-module-transforms": {
-<<<<<<< HEAD
-			"version": "7.15.0",
-			"resolved": "https://registry.npmjs.org/@babel/helper-module-transforms/-/helper-module-transforms-7.15.0.tgz",
-			"integrity": "sha512-RkGiW5Rer7fpXv9m1B3iHIFDZdItnO2/BLfWVW/9q7+KqQSDY5kUfQEbzdXM1MVhJGcugKV7kRrNVzNxmk7NBg==",
-			"dev": true,
-			"requires": {
-				"@babel/helper-module-imports": "^7.14.5",
-				"@babel/helper-replace-supers": "^7.15.0",
-				"@babel/helper-simple-access": "^7.14.8",
-				"@babel/helper-split-export-declaration": "^7.14.5",
-				"@babel/helper-validator-identifier": "^7.14.9",
-				"@babel/template": "^7.14.5",
-				"@babel/traverse": "^7.15.0",
-				"@babel/types": "^7.15.0"
-=======
 			"version": "7.14.8",
 			"resolved": "https://registry.npmjs.org/@babel/helper-module-transforms/-/helper-module-transforms-7.14.8.tgz",
 			"integrity": "sha512-RyE+NFOjXn5A9YU1dkpeBaduagTlZ0+fccnIcAGbv1KGUlReBj7utF7oEth8IdIBQPcux0DDgW5MFBH2xu9KcA==",
@@ -208,7 +143,6 @@
 				"@babel/template": "^7.14.5",
 				"@babel/traverse": "^7.14.8",
 				"@babel/types": "^7.14.8"
->>>>>>> 3c9cf8c5
 			}
 		},
 		"@babel/helper-optimise-call-expression": {
@@ -221,17 +155,6 @@
 			}
 		},
 		"@babel/helper-replace-supers": {
-<<<<<<< HEAD
-			"version": "7.15.0",
-			"resolved": "https://registry.npmjs.org/@babel/helper-replace-supers/-/helper-replace-supers-7.15.0.tgz",
-			"integrity": "sha512-6O+eWrhx+HEra/uJnifCwhwMd6Bp5+ZfZeJwbqUTuqkhIT6YcRhiZCOOFChRypOIe0cV46kFrRBlm+t5vHCEaA==",
-			"dev": true,
-			"requires": {
-				"@babel/helper-member-expression-to-functions": "^7.15.0",
-				"@babel/helper-optimise-call-expression": "^7.14.5",
-				"@babel/traverse": "^7.15.0",
-				"@babel/types": "^7.15.0"
-=======
 			"version": "7.14.5",
 			"resolved": "https://registry.npmjs.org/@babel/helper-replace-supers/-/helper-replace-supers-7.14.5.tgz",
 			"integrity": "sha512-3i1Qe9/8x/hCHINujn+iuHy+mMRLoc77b2nI9TB0zjH1hvn9qGlXjWlggdwUcju36PkPCy/lpM7LLUdcTyH4Ow==",
@@ -241,7 +164,6 @@
 				"@babel/helper-optimise-call-expression": "^7.14.5",
 				"@babel/traverse": "^7.14.5",
 				"@babel/types": "^7.14.5"
->>>>>>> 3c9cf8c5
 			}
 		},
 		"@babel/helper-simple-access": {
@@ -263,15 +185,9 @@
 			}
 		},
 		"@babel/helper-validator-identifier": {
-<<<<<<< HEAD
-			"version": "7.14.9",
-			"resolved": "https://registry.npmjs.org/@babel/helper-validator-identifier/-/helper-validator-identifier-7.14.9.tgz",
-			"integrity": "sha512-pQYxPY0UP6IHISRitNe8bsijHex4TWZXi2HwKVsjPiltzlhse2znVcm9Ace510VT1kxIHjGJCZZQBX2gJDbo0g==",
-=======
 			"version": "7.14.8",
 			"resolved": "https://registry.npmjs.org/@babel/helper-validator-identifier/-/helper-validator-identifier-7.14.8.tgz",
 			"integrity": "sha512-ZGy6/XQjllhYQrNw/3zfWRwZCTVSiBLZ9DHVZxn9n2gip/7ab8mv2TWlKPIBk26RwedCBoWdjLmn+t9na2Gcow==",
->>>>>>> 3c9cf8c5
 			"dev": true
 		},
 		"@babel/helper-validator-option": {
@@ -303,15 +219,9 @@
 			}
 		},
 		"@babel/parser": {
-<<<<<<< HEAD
-			"version": "7.15.2",
-			"resolved": "https://registry.npmjs.org/@babel/parser/-/parser-7.15.2.tgz",
-			"integrity": "sha512-bMJXql1Ss8lFnvr11TZDH4ArtwlAS5NG9qBmdiFW2UHHm6MVoR+GDc5XE2b9K938cyjc9O6/+vjjcffLDtfuDg==",
-=======
 			"version": "7.14.8",
 			"resolved": "https://registry.npmjs.org/@babel/parser/-/parser-7.14.8.tgz",
 			"integrity": "sha512-syoCQFOoo/fzkWDeM0dLEZi5xqurb5vuyzwIMNZRNun+N/9A4cUZeQaE7dTrB8jGaKuJRBtEOajtnmw0I5hvvA==",
->>>>>>> 3c9cf8c5
 			"dev": true
 		},
 		"@babel/template": {
@@ -326,20 +236,6 @@
 			}
 		},
 		"@babel/traverse": {
-<<<<<<< HEAD
-			"version": "7.15.0",
-			"resolved": "https://registry.npmjs.org/@babel/traverse/-/traverse-7.15.0.tgz",
-			"integrity": "sha512-392d8BN0C9eVxVWd8H6x9WfipgVH5IaIoLp23334Sc1vbKKWINnvwRpb4us0xtPaCumlwbTtIYNA0Dv/32sVFw==",
-			"dev": true,
-			"requires": {
-				"@babel/code-frame": "^7.14.5",
-				"@babel/generator": "^7.15.0",
-				"@babel/helper-function-name": "^7.14.5",
-				"@babel/helper-hoist-variables": "^7.14.5",
-				"@babel/helper-split-export-declaration": "^7.14.5",
-				"@babel/parser": "^7.15.0",
-				"@babel/types": "^7.15.0",
-=======
 			"version": "7.14.8",
 			"resolved": "https://registry.npmjs.org/@babel/traverse/-/traverse-7.14.8.tgz",
 			"integrity": "sha512-kexHhzCljJcFNn1KYAQ6A5wxMRzq9ebYpEDV4+WdNyr3i7O44tanbDOR/xjiG2F3sllan+LgwK+7OMk0EmydHg==",
@@ -352,7 +248,6 @@
 				"@babel/helper-split-export-declaration": "^7.14.5",
 				"@babel/parser": "^7.14.8",
 				"@babel/types": "^7.14.8",
->>>>>>> 3c9cf8c5
 				"debug": "^4.1.0",
 				"globals": "^11.1.0"
 			},
@@ -375,21 +270,12 @@
 			}
 		},
 		"@babel/types": {
-<<<<<<< HEAD
-			"version": "7.15.0",
-			"resolved": "https://registry.npmjs.org/@babel/types/-/types-7.15.0.tgz",
-			"integrity": "sha512-OBvfqnllOIdX4ojTHpwZbpvz4j3EWyjkZEdmjH0/cgsd6QOdSgU8rLSk6ard/pcW7rlmjdVSX/AWOaORR1uNOQ==",
-			"dev": true,
-			"requires": {
-				"@babel/helper-validator-identifier": "^7.14.9",
-=======
 			"version": "7.14.8",
 			"resolved": "https://registry.npmjs.org/@babel/types/-/types-7.14.8.tgz",
 			"integrity": "sha512-iob4soQa7dZw8nodR/KlOQkPh9S4I8RwCxwRIFuiMRYjOzH/KJzdUfDgz6cGi5dDaclXF4P2PAhCdrBJNIg68Q==",
 			"dev": true,
 			"requires": {
 				"@babel/helper-validator-identifier": "^7.14.8",
->>>>>>> 3c9cf8c5
 				"to-fast-properties": "^2.0.0"
 			}
 		},
@@ -599,8 +485,6 @@
 				"esm": "^3.2.25",
 				"express": "^4.17.1",
 				"ws": "^7.4.4"
-<<<<<<< HEAD
-=======
 			},
 			"dependencies": {
 				"ws": {
@@ -609,7 +493,6 @@
 					"integrity": "sha512-kQ/dHIzuLrS6Je9+uv81ueZomEwH0qVYstcAQ4/Z93K8zeko9gtAbttJWzoC5ukqXY1PpoouV3+VSOqEAFt5wg==",
 					"dev": true
 				}
->>>>>>> 3c9cf8c5
 			}
 		},
 		"@types/abstract-leveldown": {
@@ -681,15 +564,9 @@
 			}
 		},
 		"@types/lodash": {
-<<<<<<< HEAD
-			"version": "4.14.172",
-			"resolved": "https://registry.npmjs.org/@types/lodash/-/lodash-4.14.172.tgz",
-			"integrity": "sha512-/BHF5HAx3em7/KkzVKm3LrsD6HZAXuXO1AJZQ3cRRBZj4oHZDviWPYu0aEplAqDFNHZPW6d3G7KN+ONcCCC7pw==",
-=======
 			"version": "4.14.171",
 			"resolved": "https://registry.npmjs.org/@types/lodash/-/lodash-4.14.171.tgz",
 			"integrity": "sha512-7eQ2xYLLI/LsicL2nejW9Wyko3lcpN6O/z0ZLHrEQsg280zIdCv1t/0m6UtBjUHokCGBQ3gYTbHzDkZ1xOBwwg==",
->>>>>>> 3c9cf8c5
 			"dev": true
 		},
 		"@types/lodash.clonedeep": {
@@ -1099,18 +976,6 @@
 			}
 		},
 		"browserslist": {
-<<<<<<< HEAD
-			"version": "4.16.7",
-			"resolved": "https://registry.npmjs.org/browserslist/-/browserslist-4.16.7.tgz",
-			"integrity": "sha512-7I4qVwqZltJ7j37wObBe3SoTz+nS8APaNcrBOlgoirb6/HbEU2XxW/LpUDTCngM6iauwFqmRTuOMfyKnFGY5JA==",
-			"dev": true,
-			"requires": {
-				"caniuse-lite": "^1.0.30001248",
-				"colorette": "^1.2.2",
-				"electron-to-chromium": "^1.3.793",
-				"escalade": "^3.1.1",
-				"node-releases": "^1.1.73"
-=======
 			"version": "4.16.6",
 			"resolved": "https://registry.npmjs.org/browserslist/-/browserslist-4.16.6.tgz",
 			"integrity": "sha512-Wspk/PqO+4W9qp5iUTJsa1B/QrYn1keNCcEP5OvP7WBwT4KaDly0uONYmC6Xa3Z5IqnUgS0KcgLYu1l74x0ZXQ==",
@@ -1121,7 +986,6 @@
 				"electron-to-chromium": "^1.3.723",
 				"escalade": "^3.1.1",
 				"node-releases": "^1.1.71"
->>>>>>> 3c9cf8c5
 			}
 		},
 		"bs58": {
@@ -1215,15 +1079,9 @@
 			"dev": true
 		},
 		"caniuse-lite": {
-<<<<<<< HEAD
-			"version": "1.0.30001249",
-			"resolved": "https://registry.npmjs.org/caniuse-lite/-/caniuse-lite-1.0.30001249.tgz",
-			"integrity": "sha512-vcX4U8lwVXPdqzPWi6cAJ3FnQaqXbBqy/GZseKNQzRj37J7qZdGcBtxq/QLFNLLlfsoXLUdHw8Iwenri86Tagw==",
-=======
 			"version": "1.0.30001246",
 			"resolved": "https://registry.npmjs.org/caniuse-lite/-/caniuse-lite-1.0.30001246.tgz",
 			"integrity": "sha512-Tc+ff0Co/nFNbLOrziBXmMVtpt9S2c2Y+Z9Nk9Khj09J+0zR9ejvIW5qkZAErCbOrVODCx/MN+GpB5FNBs5GFA==",
->>>>>>> 3c9cf8c5
 			"dev": true
 		},
 		"chalk": {
@@ -1361,15 +1219,9 @@
 			"dev": true
 		},
 		"colorette": {
-<<<<<<< HEAD
-			"version": "1.3.0",
-			"resolved": "https://registry.npmjs.org/colorette/-/colorette-1.3.0.tgz",
-			"integrity": "sha512-ecORCqbSFP7Wm8Y6lyqMJjexBQqXSF7SSeaTyGGphogUjBlFP9m9o08wy86HL2uB7fMTxtOUzLMk7ogKcxMg1w==",
-=======
 			"version": "1.2.2",
 			"resolved": "https://registry.npmjs.org/colorette/-/colorette-1.2.2.tgz",
 			"integrity": "sha512-MKGMzyfeuutC/ZJ1cba9NqcNpfeqMUcYmyF1ZFY6/Cn7CNSAKx6a+s48sqLqyAiZuaP2TcqMhoo+dlwFnVxT9w==",
->>>>>>> 3c9cf8c5
 			"dev": true
 		},
 		"combined-stream": {
@@ -1388,15 +1240,9 @@
 			"dev": true
 		},
 		"command-line-args": {
-<<<<<<< HEAD
-			"version": "5.2.0",
-			"resolved": "https://registry.npmjs.org/command-line-args/-/command-line-args-5.2.0.tgz",
-			"integrity": "sha512-4zqtU1hYsSJzcJBOcNZIbW5Fbk9BkjCp1pZVhQKoRaWL5J7N4XphDLwo8aWwdQpTugxwu+jf9u2ZhkXiqp5Z6A==",
-=======
 			"version": "5.1.3",
 			"resolved": "https://registry.npmjs.org/command-line-args/-/command-line-args-5.1.3.tgz",
 			"integrity": "sha512-a5tF6mjqRSOBswBwdMkKY47JQ464Dkg9Pcwbxwo9wxRhKWZjtBktmBASllk3AMJ7qBuWgsAGtVa7b2/+EsymOQ==",
->>>>>>> 3c9cf8c5
 			"dev": true,
 			"requires": {
 				"array-back": "^3.1.0",
@@ -1560,15 +1406,9 @@
 			"dev": true
 		},
 		"core-js-pure": {
-<<<<<<< HEAD
-			"version": "3.16.1",
-			"resolved": "https://registry.npmjs.org/core-js-pure/-/core-js-pure-3.16.1.tgz",
-			"integrity": "sha512-TyofCdMzx0KMhi84mVRS8rL1XsRk2SPUNz2azmth53iRN0/08Uim9fdhQTaZTG1LqaXHYVci4RDHka6WrXfnvg=="
-=======
 			"version": "3.15.2",
 			"resolved": "https://registry.npmjs.org/core-js-pure/-/core-js-pure-3.15.2.tgz",
 			"integrity": "sha512-D42L7RYh1J2grW8ttxoY1+17Y4wXZeKe7uyplAI3FkNQyI5OgBIAjUfFiTPfL1rs0qLpxaabITNbjKl1Sp82tA=="
->>>>>>> 3c9cf8c5
 		},
 		"core-util-is": {
 			"version": "1.0.2",
@@ -1797,15 +1637,9 @@
 			"dev": true
 		},
 		"electron-to-chromium": {
-<<<<<<< HEAD
-			"version": "1.3.801",
-			"resolved": "https://registry.npmjs.org/electron-to-chromium/-/electron-to-chromium-1.3.801.tgz",
-			"integrity": "sha512-xapG8ekC+IAHtJrGBMQSImNuN+dm+zl7UP1YbhvTkwQn8zf/yYuoxfTSAEiJ9VDD+kjvXaAhNDPSxJ+VImtAJA==",
-=======
 			"version": "1.3.785",
 			"resolved": "https://registry.npmjs.org/electron-to-chromium/-/electron-to-chromium-1.3.785.tgz",
 			"integrity": "sha512-WmCgAeURsMFiyoJ646eUaJQ7GNfvMRLXo+GamUyKVNEM4MqTAsXyC0f38JEB4N3BtbD0tlAKozGP5E2T9K3YGg==",
->>>>>>> 3c9cf8c5
 			"dev": true
 		},
 		"elliptic": {
@@ -1872,15 +1706,9 @@
 			}
 		},
 		"es-abstract": {
-<<<<<<< HEAD
-			"version": "1.18.5",
-			"resolved": "https://registry.npmjs.org/es-abstract/-/es-abstract-1.18.5.tgz",
-			"integrity": "sha512-DDggyJLoS91CkJjgauM5c0yZMjiD1uK3KcaCeAmffGwZ+ODWzOkPN4QwRbsK5DOFf06fywmyLci3ZD8jLGhVYA==",
-=======
 			"version": "1.18.3",
 			"resolved": "https://registry.npmjs.org/es-abstract/-/es-abstract-1.18.3.tgz",
 			"integrity": "sha512-nQIr12dxV7SSxE6r6f1l3DtAeEYdsGpps13dR0TwJg1S8gyp4ZPgy3FZcHBgbiQqnoqSTb+oC+kO4UQ0C/J8vw==",
->>>>>>> 3c9cf8c5
 			"requires": {
 				"call-bind": "^1.0.2",
 				"es-to-primitive": "^1.2.1",
@@ -1893,11 +1721,7 @@
 				"is-negative-zero": "^2.0.1",
 				"is-regex": "^1.1.3",
 				"is-string": "^1.0.6",
-<<<<<<< HEAD
-				"object-inspect": "^1.11.0",
-=======
 				"object-inspect": "^1.10.3",
->>>>>>> 3c9cf8c5
 				"object-keys": "^1.1.1",
 				"object.assign": "^4.1.2",
 				"string.prototype.trimend": "^1.0.4",
@@ -2395,15 +2219,9 @@
 			"dev": true
 		},
 		"graceful-fs": {
-<<<<<<< HEAD
-			"version": "4.2.8",
-			"resolved": "https://registry.npmjs.org/graceful-fs/-/graceful-fs-4.2.8.tgz",
-			"integrity": "sha512-qkIilPUYcNhJpd33n0GBXTB1MMPp14TxEsEs0pTrsSVucApsYzW5V+Q8Qxhik6KU3evy+qkAAowTByymK0avdg==",
-=======
 			"version": "4.2.6",
 			"resolved": "https://registry.npmjs.org/graceful-fs/-/graceful-fs-4.2.6.tgz",
 			"integrity": "sha512-nTnJ528pbqxYanhpDYsi4Rd8MAeaBA67+RZ10CM1m3bTAVFEDcd5AuA4a6W5YkGZ1iNXHzZz8T6TBKLeBuNriQ==",
->>>>>>> 3c9cf8c5
 			"dev": true
 		},
 		"growl": {
@@ -2720,20 +2538,11 @@
 			}
 		},
 		"is-boolean-object": {
-<<<<<<< HEAD
-			"version": "1.1.2",
-			"resolved": "https://registry.npmjs.org/is-boolean-object/-/is-boolean-object-1.1.2.tgz",
-			"integrity": "sha512-gDYaKHJmnj4aWxyj6YHyXVpdQawtVLHU5cb+eztPGczf6cjuTdwve5ZIEfgXqH4e57An1D1AKf8CZ3kYrQRqYA==",
-			"requires": {
-				"call-bind": "^1.0.2",
-				"has-tostringtag": "^1.0.0"
-=======
 			"version": "1.1.1",
 			"resolved": "https://registry.npmjs.org/is-boolean-object/-/is-boolean-object-1.1.1.tgz",
 			"integrity": "sha512-bXdQWkECBUIAcCkeH1unwJLIpZYaa5VvuygSyS/c2lf719mTKZDU5UdDRlpd01UjADgmW8RfqaP+mRaVPdr/Ng==",
 			"requires": {
 				"call-bind": "^1.0.2"
->>>>>>> 3c9cf8c5
 			}
 		},
 		"is-callable": {
@@ -2751,18 +2560,9 @@
 			}
 		},
 		"is-date-object": {
-<<<<<<< HEAD
-			"version": "1.0.5",
-			"resolved": "https://registry.npmjs.org/is-date-object/-/is-date-object-1.0.5.tgz",
-			"integrity": "sha512-9YQaSxsAiSwcvS33MBk3wTCVnWK+HhF8VZR2jRxehM16QcVOdHqPn4VPHmRK4lSr38n9JriurInLcP90xsYNfQ==",
-			"requires": {
-				"has-tostringtag": "^1.0.0"
-			}
-=======
 			"version": "1.0.4",
 			"resolved": "https://registry.npmjs.org/is-date-object/-/is-date-object-1.0.4.tgz",
 			"integrity": "sha512-/b4ZVsG7Z5XVtIxs/h9W8nvfLgSAyKYdtGWQLbqy6jA1icmgjf8WCoTKgeS4wy5tYaPePouzFMANbnj94c2Z+A=="
->>>>>>> 3c9cf8c5
 		},
 		"is-docker": {
 			"version": "2.2.1",
@@ -2783,20 +2583,10 @@
 			"dev": true
 		},
 		"is-generator-function": {
-<<<<<<< HEAD
-			"version": "1.0.10",
-			"resolved": "https://registry.npmjs.org/is-generator-function/-/is-generator-function-1.0.10.tgz",
-			"integrity": "sha512-jsEjy9l3yiXEQ+PsXdmBwEPcOxaXWLspKdplFUVI9vq1iZgIekeC0L167qeu86czQaxed3q/Uzuw0swL0irL8A==",
-			"dev": true,
-			"requires": {
-				"has-tostringtag": "^1.0.0"
-			}
-=======
 			"version": "1.0.9",
 			"resolved": "https://registry.npmjs.org/is-generator-function/-/is-generator-function-1.0.9.tgz",
 			"integrity": "sha512-ZJ34p1uvIfptHCN7sFTjGibB9/oBg17sHqzDLfuwhvmN/qLVvIQXRQ8licZQ35WJ8KuEQt/etnnzQFI9C9Ue/A==",
 			"dev": true
->>>>>>> 3c9cf8c5
 		},
 		"is-glob": {
 			"version": "4.0.1",
@@ -2824,18 +2614,9 @@
 			"dev": true
 		},
 		"is-number-object": {
-<<<<<<< HEAD
-			"version": "1.0.6",
-			"resolved": "https://registry.npmjs.org/is-number-object/-/is-number-object-1.0.6.tgz",
-			"integrity": "sha512-bEVOqiRcvo3zO1+G2lVMy+gkkEm9Yh7cDMRusKKu5ZJKPUYSJwICTKZrNKHA2EbSP0Tu0+6B/emsYNHZyn6K8g==",
-			"requires": {
-				"has-tostringtag": "^1.0.0"
-			}
-=======
 			"version": "1.0.5",
 			"resolved": "https://registry.npmjs.org/is-number-object/-/is-number-object-1.0.5.tgz",
 			"integrity": "sha512-RU0lI/n95pMoUKu9v1BZP5MBcZuNSVJkMkAG2dJqC4z2GlkGUNeH68SuHuBKBD/XFe+LHZ+f9BKkLET60Niedw=="
->>>>>>> 3c9cf8c5
 		},
 		"is-plain-obj": {
 			"version": "2.1.0",
@@ -2844,21 +2625,12 @@
 			"dev": true
 		},
 		"is-regex": {
-<<<<<<< HEAD
-			"version": "1.1.4",
-			"resolved": "https://registry.npmjs.org/is-regex/-/is-regex-1.1.4.tgz",
-			"integrity": "sha512-kvRdxDsxZjhzUX07ZnLydzS1TU/TJlTUHHY4YLL87e37oUA49DfkLqgy+VjFocowy29cKvcSiu+kIv728jTTVg==",
-			"requires": {
-				"call-bind": "^1.0.2",
-				"has-tostringtag": "^1.0.0"
-=======
 			"version": "1.1.3",
 			"resolved": "https://registry.npmjs.org/is-regex/-/is-regex-1.1.3.tgz",
 			"integrity": "sha512-qSVXFz28HM7y+IWX6vLCsexdlvzT1PJNFSBuaQLQ5o0IEw8UDYW6/2+eCMVyIsbM8CNLX2a/QWmSpyxYEHY7CQ==",
 			"requires": {
 				"call-bind": "^1.0.2",
 				"has-symbols": "^1.0.2"
->>>>>>> 3c9cf8c5
 			}
 		},
 		"is-stream": {
@@ -2868,18 +2640,9 @@
 			"dev": true
 		},
 		"is-string": {
-<<<<<<< HEAD
-			"version": "1.0.7",
-			"resolved": "https://registry.npmjs.org/is-string/-/is-string-1.0.7.tgz",
-			"integrity": "sha512-tE2UXzivje6ofPW7l23cjDOMa09gb7xlAqG6jG5ej6uPV32TlWP3NKPigtaGeHNu9fohccRYvIiZMfOOnOYUtg==",
-			"requires": {
-				"has-tostringtag": "^1.0.0"
-			}
-=======
 			"version": "1.0.6",
 			"resolved": "https://registry.npmjs.org/is-string/-/is-string-1.0.6.tgz",
 			"integrity": "sha512-2gdzbKUuqtQ3lYNrUTQYoClPhm7oQu4UdpSZMp1/DGgkHBT8E2Z1l0yMdb6D4zNAxwDiMv8MdulKROJGNl0Q0w=="
->>>>>>> 3c9cf8c5
 		},
 		"is-symbol": {
 			"version": "1.0.4",
@@ -3960,20 +3723,6 @@
 			"dev": true
 		},
 		"mime-db": {
-<<<<<<< HEAD
-			"version": "1.49.0",
-			"resolved": "https://registry.npmjs.org/mime-db/-/mime-db-1.49.0.tgz",
-			"integrity": "sha512-CIc8j9URtOVApSFCQIF+VBkX1RwXp/oMMOrqdyXSBXq5RWNEsRfyj1kiRnQgmNXmHxPoFIxOroKA3zcU9P+nAA==",
-			"dev": true
-		},
-		"mime-types": {
-			"version": "2.1.32",
-			"resolved": "https://registry.npmjs.org/mime-types/-/mime-types-2.1.32.tgz",
-			"integrity": "sha512-hJGaVS4G4c9TSMYh2n6SQAGrC4RnfU+daP8G7cSCmaqNjiOoUY0VHCMS42pxnQmVF1GWwFhbHWn3RIxCqTmZ9A==",
-			"dev": true,
-			"requires": {
-				"mime-db": "1.49.0"
-=======
 			"version": "1.48.0",
 			"resolved": "https://registry.npmjs.org/mime-db/-/mime-db-1.48.0.tgz",
 			"integrity": "sha512-FM3QwxV+TnZYQ2aRqhlKBMHxk10lTbMt3bBkMAp54ddrNeVSfcQYOOKuGuy3Ddrm38I04If834fOUSq1yzslJQ==",
@@ -3986,7 +3735,6 @@
 			"dev": true,
 			"requires": {
 				"mime-db": "1.48.0"
->>>>>>> 3c9cf8c5
 			}
 		},
 		"minimalistic-assert": {
@@ -4186,15 +3934,9 @@
 			}
 		},
 		"node-releases": {
-<<<<<<< HEAD
-			"version": "1.1.74",
-			"resolved": "https://registry.npmjs.org/node-releases/-/node-releases-1.1.74.tgz",
-			"integrity": "sha512-caJBVempXZPepZoZAPCWRTNxYQ+xtG/KAi4ozTA5A+nJ7IU+kLQCbqaUjb5Rwy14M9upBWiQ4NutcmW04LJSRw==",
-=======
 			"version": "1.1.73",
 			"resolved": "https://registry.npmjs.org/node-releases/-/node-releases-1.1.73.tgz",
 			"integrity": "sha512-uW7fodD6pyW2FZNZnp/Z3hvWKeEW1Y8R1+1CnErE8cXFXzl5blBOoVB41CvMer6P6Q0S5FXDwcHgFd1Wj0U9zg==",
->>>>>>> 3c9cf8c5
 			"dev": true
 		},
 		"node-version-matches": {
@@ -5085,10 +4827,7 @@
 			"version": "1.0.4",
 			"resolved": "https://registry.npmjs.org/side-channel/-/side-channel-1.0.4.tgz",
 			"integrity": "sha512-q5XPytqFEIKHkGdiMIrY10mvLRvnQh42/+GoBlFW3b2LXLE2xxJpZFdm94we0BaoV3RwJyGqg5wS7epxTv0Zvw==",
-<<<<<<< HEAD
-=======
-			"dev": true,
->>>>>>> 3c9cf8c5
+			"dev": true,
 			"requires": {
 				"call-bind": "^1.0.0",
 				"get-intrinsic": "^1.0.2",
@@ -5635,15 +5374,9 @@
 			"dev": true
 		},
 		"uglify-js": {
-<<<<<<< HEAD
-			"version": "3.14.1",
-			"resolved": "https://registry.npmjs.org/uglify-js/-/uglify-js-3.14.1.tgz",
-			"integrity": "sha512-JhS3hmcVaXlp/xSo3PKY5R0JqKs5M3IV+exdLHW99qKvKivPO4Z8qbej6mte17SOPqAOVMjt/XGgWacnFSzM3g==",
-=======
 			"version": "3.14.0",
 			"resolved": "https://registry.npmjs.org/uglify-js/-/uglify-js-3.14.0.tgz",
 			"integrity": "sha512-R/tiGB1ZXp2BC+TkRGLwj8xUZgdfT2f4UZEgX6aVjJ5uttPrr4fYmwTWDGqVnBCLbOXRMY6nr/BTbwCtVfps0g==",
->>>>>>> 3c9cf8c5
 			"dev": true,
 			"optional": true
 		},
