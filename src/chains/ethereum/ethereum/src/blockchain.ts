--- conflicted
+++ resolved
@@ -17,7 +17,8 @@
   RangedStorageKeys,
   StructLog,
   TransactionTraceOptions,
-  EthereumRawAccount
+  EthereumRawAccount,
+  TraceTransactionResult
 } from "@ganache/ethereum-utils";
 import { decode } from "@ganache/rlp";
 import { BN, KECCAK256_RLP } from "ethereumjs-util";
@@ -80,40 +81,6 @@
 };
 type BlockchainEvents = "ready" | "stop";
 
-<<<<<<< HEAD
-=======
-export type TransactionTraceOptions = {
-  disableStorage?: boolean;
-  disableMemory?: boolean;
-  disableStack?: boolean;
-};
-
-export type StructLog = {
-  depth: number;
-  error: string;
-  gas: number;
-  gasCost: number;
-  memory: Array<ITraceData>;
-  op: string;
-  pc: number;
-  stack: Array<ITraceData>;
-  storage: TraceStorageMap;
-};
-
-export type TraceTransactionResult = {
-  gas: number;
-  structLogs: StructLog[];
-  returnValue: string;
-  storage: Record<
-    string,
-    {
-      key: Data;
-      value: Data;
-    }
-  >;
-};
-
->>>>>>> f1149dec
 interface Logger {
   log(message?: any, ...optionalParams: any[]): void;
 }
@@ -1306,14 +1273,15 @@
     );
 
     // #3 - Rerun every transaction in block prior to and including the requested transaction
-    const { gas, structLogs, returnValue } = await this.#traceTransaction(
-      trie,
-      newBlock,
-      options
-    );
+    const {
+      gas,
+      structLogs,
+      returnValue,
+      storage
+    } = await this.#traceTransaction(trie, newBlock, options);
 
     // #4 - Send results back
-    return { gas, structLogs, returnValue };
+    return { gas, structLogs, returnValue, storage };
   }
 
   /**
