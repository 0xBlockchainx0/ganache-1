import { EOL } from "os";
import Miner from "./miner/miner";
import Database from "./database";
import Emittery from "emittery";
import {
  BlockLogs,
  Account,
  ITraceData,
  TraceDataFactory,
  TraceStorageMap,
  RuntimeError,
  RETURN_TYPES,
  StepEvent,
  StorageKeys,
  StorageRangeResult,
  StorageRecords,
  RangedStorageKeys,
  StructLog,
  TransactionTraceOptions,
  EthereumRawAccount,
  TraceTransactionResult
} from "@ganache/ethereum-utils";
import { decode } from "@ganache/rlp";
import { BN, KECCAK256_RLP } from "ethereumjs-util";
import Common from "@ethereumjs/common";
import VM from "@ethereumjs/vm";
import { EVMResult } from "@ethereumjs/vm/dist/evm/evm";
import { VmError, ERROR } from "@ethereumjs/vm/dist/exceptions";
import { EthereumInternalOptions, Hardfork } from "@ganache/ethereum-options";
import {
  Quantity,
  Data,
  BUFFER_EMPTY,
  RPCQUANTITY_EMPTY,
  BUFFER_32_ZERO,
  BUFFER_256_ZERO,
  RPCQUANTITY_ZERO,
  findInsertPosition,
  unref,
  KNOWN_CHAINIDS
} from "@ganache/utils";
import AccountManager from "./data-managers/account-manager";
import BlockManager from "./data-managers/block-manager";
import BlockLogManager from "./data-managers/blocklog-manager";
import TransactionManager from "./data-managers/transaction-manager";
import { Fork } from "./forking/fork";
import { Address } from "@ganache/ethereum-address";
import {
  calculateIntrinsicGas,
  RuntimeTransaction,
  TransactionReceipt,
  VmTransaction
} from "@ganache/ethereum-transaction";
import { Block, RuntimeBlock, Snapshots } from "@ganache/ethereum-block";
import { runTransactions } from "./helpers/run-transactions";
import { SimulationTransaction } from "./helpers/run-call";
import { ForkStateManager } from "./forking/state-manager";
import {
  DefaultStateManager,
  StateManager
} from "@ethereumjs/vm/dist/state/index";
import { GanacheTrie } from "./helpers/trie";
import { ForkTrie } from "./forking/trie";
import { LevelUp } from "levelup";
import { activatePrecompiles } from "./helpers/precompiles";
import TransactionReceiptManager from "./data-managers/transaction-receipt-manager";

export enum Status {
  // Flags
  started = 1, // 0000 0001
  starting = 2, // 0000 0010
  stopped = 4, // 0000 0100
  stopping = 8, // 0000 1000
  paused = 16 // 0001 0000
}

type BlockchainTypedEvents = {
  block: Block;
  blockLogs: BlockLogs;
  pendingTransaction: RuntimeTransaction;
};
type BlockchainEvents = "ready" | "stop";

interface Logger {
  log(message?: any, ...optionalParams: any[]): void;
}

export type BlockchainOptions = {
  db?: string | object;
  db_path?: string;
  initialAccounts?: Account[];
  hardfork?: string;
  allowUnlimitedContractSize?: boolean;
  gasLimit?: Quantity;
  time?: Date;
  blockTime?: number;
  coinbase: Account;
  chainId: number;
  common: Common;
  legacyInstamine: boolean;
  vmErrorsOnRPCResponse: boolean;
  logger: Logger;
};

/**
 * Sets the provided VM state manager's state root *without* first
 * checking for checkpoints or flushing the existing cache.
 *
 * Useful if you know the state manager is not in a checkpoint and its internal
 * cache is safe to discard.
 *
 * @param stateManager
 * @param stateRoot
 */
function setStateRootSync(stateManager: StateManager, stateRoot: Buffer) {
  (stateManager as any)._trie.root = stateRoot;
  (stateManager as any)._cache.clear();
  (stateManager as any)._storageTries = {};
}

function makeTrie(blockchain: Blockchain, db: LevelUp | null, root: Data) {
  if (blockchain.fallback) {
    return new ForkTrie(db, root ? root.toBuffer() : null, blockchain);
  } else {
    return new GanacheTrie(db, root ? root.toBuffer() : null, blockchain);
  }
}

function createCommon(chainId: number, networkId: number, hardfork: Hardfork) {
  const common = Common.forCustomChain(
    // if we were given a chain id that matches a real chain, use it
    // NOTE: I don't think Common serves a purpose other than instructing the
    // VM what hardfork is in use. But just incase things change in the future
    // its configured "more correctly" here.
    KNOWN_CHAINIDS.has(chainId) ? chainId : 1,
    {
      name: "ganache",
      networkId: networkId,
      chainId: chainId,
      comment: "Local test network"
    },
    hardfork
  );

  // the VM likes to listen to "hardforkChanged" events from common, but:
  //  a) we don't currently support changing hardforks
  //  b) it can cause `MaxListenersExceededWarning`.
  // Since we don't need it we overwrite .on to make it be quiet.
  (common as any).on = () => {};
  return common;
}

export default class Blockchain extends Emittery.Typed<
  BlockchainTypedEvents,
  BlockchainEvents
> {
  #state: Status = Status.starting;
  #miner: Miner;
  #blockBeingSavedPromise: Promise<{ block: Block; blockLogs: BlockLogs }>;
  /**
   * When not instamining (blockTime > 0) this value holds the timeout timer.
   */
  #timer: NodeJS.Timer | null = null;
  public blocks: BlockManager;
  public blockLogs: BlockLogManager;
  public transactions: TransactionManager;
  public transactionReceipts: TransactionReceiptManager;
  public storageKeys: Database["storageKeys"];
  public accounts: AccountManager;
  public vm: VM;
  public trie: GanacheTrie;

  readonly #database: Database;
  readonly #options: EthereumInternalOptions;
  readonly #instamine: boolean;
  public common: Common;

  public fallback: Fork;

  /**
   * Initializes the underlying Database and handles synchronization between
   * the API and the database.
   *
   * Emits a `ready` event once the database and all dependencies are fully
   * initialized.
   * @param options
   */
  constructor(
    options: EthereumInternalOptions,
    coinbase: Address,
    fallback?: Fork
  ) {
    super();

    this.#options = options;
    this.fallback = fallback;

    const instamine = (this.#instamine =
      !options.miner.blockTime || options.miner.blockTime <= 0);
    const legacyInstamine = options.miner.legacyInstamine;

    {
      // warnings and errors
      if (legacyInstamine) {
        console.info(
          "Legacy instamining, where transactions are fully mined before the hash is returned, is deprecated and will be removed in the future."
        );
      }

      if (!instamine) {
        if (legacyInstamine) {
          console.info(
            "Setting `legacyInstamine` to `true` has no effect when blockTime is non-zero"
          );
        }

        if (options.chain.vmErrorsOnRPCResponse) {
          console.info(
            "Setting `vmErrorsOnRPCResponse` to `true` has no effect on transactions when blockTime is non-zero"
          );
        }
      }
    }

    this.coinbase = coinbase;

    this.#database = new Database(options.database, this);
  }

  async initialize(initialAccounts: Account[]) {
    const database = this.#database;
    const options = this.#options;
    const instamine = this.#instamine;

    let common: Common;
    if (this.fallback) {
      await Promise.all([database.initialize(), this.fallback.initialize()]);
      common = this.common = this.fallback.common;
      options.fork.blockNumber = this.fallback.blockNumber.toNumber();
      options.chain.networkId = common.networkId();
      options.chain.chainId = common.chainId();
    } else {
      await database.initialize();
      common = this.common = createCommon(
        options.chain.chainId,
        options.chain.networkId,
        options.chain.hardfork
      );
    }

    const blocks = (this.blocks = await BlockManager.initialize(
      this,
      common,
      database.blockIndexes,
      database.blocks
    ));

    this.blockLogs = new BlockLogManager(database.blockLogs, this);
    this.transactions = new TransactionManager(
      options.miner,
      common,
      this,
      database.transactions
    );
    this.transactionReceipts = new TransactionReceiptManager(
      database.transactionReceipts,
      this
    );
    this.accounts = new AccountManager(this);
    this.storageKeys = database.storageKeys;

    // if we have a latest block, use it to set up the trie.
    const { latest } = blocks;
    {
      let stateRoot: Data | null;
      if (latest) {
        this.#blockBeingSavedPromise = Promise.resolve({
          block: latest,
          blockLogs: null
        });
        ({ stateRoot } = latest.header);
      } else {
        stateRoot = null;
      }
      this.trie = makeTrie(this, database.trie, stateRoot);
    }

    // create VM and listen to step events
    this.vm = await this.createVmFromStateTrie(
      this.trie,
      options.chain.allowUnlimitedContractSize,
      true
    );

    {
      // create first block
      let firstBlockTime: number;
      if (options.chain.time != null) {
        // If we were given a timestamp, use it instead of the `_currentTime`
        const t = options.chain.time.getTime();
        firstBlockTime = Math.floor(t / 1000);
        this.setTime(t);
      } else {
        firstBlockTime = this.#currentTime();
      }

      // if we don't already have a latest block, create a genesis block!
      if (!latest) {
<<<<<<< HEAD
        if (initialAccounts.length > 0) {
          await this.#commitAccounts(initialAccounts);
        }

=======
>>>>>>> 1bd62875
        this.#blockBeingSavedPromise = this.#initializeGenesisBlock(
          firstBlockTime,
          options.miner.blockGasLimit,
          initialAccounts
        );
        blocks.earliest = blocks.latest = await this.#blockBeingSavedPromise.then(
          ({ block }) => block
        );
      }
    }

    {
      // configure and start miner
      const txPool = this.transactions.transactionPool;
      const minerOpts = options.miner;
      const miner = (this.#miner = new Miner(
        minerOpts,
        txPool.executables,
        instamine,
        this.vm,
        this.#readyNextBlock
      ));

      //#region automatic mining
      const nullResolved = Promise.resolve(null);
      const mineAll = (maxTransactions: number) =>
        this.#isPaused() ? nullResolved : this.mine(maxTransactions);
      if (instamine) {
        // insta mining
        // whenever the transaction pool is drained mine the txs into blocks
        txPool.on("drain", mineAll.bind(null, 1));
      } else {
        // interval mining
        const wait = () =>
          // unref, so we don't hold the chain open if nothing can interact with it
          unref((this.#timer = setTimeout(next, minerOpts.blockTime * 1e3)));
        const next = () => mineAll(-1).then(wait);
        wait();
      }
      //#endregion

      miner.on("block", this.#handleNewBlockData);

      this.once("stop").then(() => miner.clearListeners());
    }

    this.#state = Status.started;
    this.emit("ready");
  }

  #saveNewBlock = ({
    block,
    serialized,
    storageKeys,
    transactions
  }: {
    block: Block;
    serialized: Buffer;
    storageKeys: StorageKeys;
    transactions: RuntimeTransaction[];
  }) => {
    const { blocks } = this;
    blocks.latest = block;
    return this.#database.batch(() => {
      const blockHash = block.hash();
      const blockHeader = block.header;
      const blockNumberQ = blockHeader.number;
      const blockNumber = blockNumberQ.toBuffer();
      const blockLogs = BlockLogs.create(blockHash);
      const timestamp = blockHeader.timestamp;
      const timestampStr = new Date(timestamp.toNumber() * 1000).toString();
      const logOutput: string[] = [];
      transactions.forEach((tx: RuntimeTransaction, i: number) => {
        const hash = tx.hash.toBuffer();
        const index = Quantity.from(i);

        // save transaction to the database
        const serialized = tx.serializeForDb(blockHash, blockNumberQ, index);
        this.transactions.set(hash, serialized);

        // save receipt to the database
        const receipt = tx.getReceipt();
        const encodedReceipt = receipt.serialize(true);
        this.transactionReceipts.set(hash, encodedReceipt);

        // collect block logs
        tx.getLogs().forEach(blockLogs.append.bind(blockLogs, index, tx.hash));

        // prepare log output
        logOutput.push(
          this.#getTransactionLogOutput(
            hash,
            receipt,
            blockHeader.number,
            timestampStr,
            tx.execException
          )
        );
      });

      // save storage keys to the database
      storageKeys.forEach(value => {
        this.storageKeys.put(value.hashedKey, value.key);
      });

      blockLogs.blockNumber = blockHeader.number;

      // save block logs to the database
      this.blockLogs.set(blockNumber, blockLogs.serialize());

      // save block to the database
      blocks.putBlock(blockNumber, blockHash, serialized);

      // output to the log, if we have data to output
      if (logOutput.length > 0)
        this.#options.logging.logger.log(logOutput.join(EOL));

      return { block, blockLogs, transactions };
    });
  };

  #emitNewBlock = async (blockInfo: {
    block: Block;
    blockLogs: BlockLogs;
    transactions: RuntimeTransaction[];
  }) => {
    const options = this.#options;
    const { block, blockLogs, transactions } = blockInfo;

    // emit the block once everything has been fully saved to the database
    transactions.forEach(transaction => {
      transaction.finalize("confirmed", transaction.execException);
    });

    if (this.#instamine && options.miner.legacyInstamine) {
      // in legacy instamine mode we must delay the broadcast of new blocks
      await new Promise(resolve => {
        process.nextTick(async () => {
          // emit block logs first so filters can pick them up before
          // block listeners are notified
          await Promise.all([
            this.emit("blockLogs", blockLogs),
            this.emit("block", block)
          ]);
          resolve(void 0);
        });
      });
    } else {
      // emit block logs first so filters can pick them up before
      // block listeners are notified
      await Promise.all([
        this.emit("blockLogs", blockLogs),
        this.emit("block", block)
      ]);
    }

    return blockInfo;
  };

  #getTransactionLogOutput = (
    hash: Buffer,
    receipt: TransactionReceipt,
    blockNumber: Quantity,
    timestamp: string,
    error: RuntimeError | undefined
  ) => {
    let str = `${EOL}  Transaction: ${Data.from(hash)}${EOL}`;

    const contractAddress = receipt.contractAddress;
    if (contractAddress != null) {
      str += `  Contract created: ${Address.from(contractAddress)}${EOL}`;
    }

    str += `  Gas usage: ${Quantity.from(receipt.raw[1]).toNumber()}${EOL}
  Block number: ${blockNumber.toNumber()}${EOL}
  Block time: ${timestamp}${EOL}`;

    if (error) {
      str += `  Runtime error: ${error.data.message}${EOL}`;
      if (error.data.reason) {
        str += `  Revert reason: ${error.data.reason}${EOL}`;
      }
    }

    return str;
  };

  #handleNewBlockData = async (blockData: {
    block: Block;
    serialized: Buffer;
    storageKeys: StorageKeys;
    transactions: RuntimeTransaction[];
  }) => {
    this.#blockBeingSavedPromise = this.#blockBeingSavedPromise
      .then(() => this.#saveNewBlock(blockData))
      .then(this.#emitNewBlock);

    return this.#blockBeingSavedPromise;
  };

  coinbase: Address;

  #readyNextBlock = (previousBlock: Block, timestamp?: number) => {
    const previousHeader = previousBlock.header;
    const previousNumber = previousHeader.number.toBigInt() || 0n;
    return new RuntimeBlock(
      Quantity.from(previousNumber + 1n),
      previousBlock.hash(),
      this.coinbase,
      this.#options.miner.blockGasLimit.toBuffer(),
      Quantity.from(timestamp == null ? this.#currentTime() : timestamp),
      this.#options.miner.difficulty,
      previousBlock.header.totalDifficulty
    );
  };

  isStarted = () => {
    return this.#state === Status.started;
  };

  mine = async (
    maxTransactions: number,
    timestamp?: number,
    onlyOneBlock: boolean = false
  ) => {
    await this.#blockBeingSavedPromise;
    const nextBlock = this.#readyNextBlock(this.blocks.latest, timestamp);
    return this.#miner.mine(nextBlock, maxTransactions, onlyOneBlock);
  };

  #isPaused = () => {
    return (this.#state & Status.paused) !== 0;
  };

  pause() {
    this.#state |= Status.paused;
  }

  resume(_threads: number = 1) {
    if (!this.#isPaused()) {
      console.log("Warning: startMining called when miner was already started");
      return;
    }

    // toggles the `paused` bit
    this.#state ^= Status.paused;

    // if we are instamining mine a block right away
    if (this.#instamine) {
      return this.mine(-1);
    }
  }

  createVmFromStateTrie = async (
    stateTrie: GanacheTrie | ForkTrie,
    allowUnlimitedContractSize: boolean,
    activatePrecompile: boolean
  ) => {
    const blocks = this.blocks;
    // ethereumjs vm doesn't use the callback style anymore
    const blockchain = {
      getBlock: async (number: BN) => {
        const block = await blocks.get(number.toBuffer()).catch(_ => null);
        return block ? { hash: () => block.hash().toBuffer() } : null;
      }
    } as any;

    const common = this.common;

    const vm = await VM.create({
      state: stateTrie,
      activatePrecompiles: false,
      common,
      allowUnlimitedContractSize,
      blockchain,
      stateManager: this.fallback
        ? new ForkStateManager({ common, trie: stateTrie as ForkTrie })
        : new DefaultStateManager({ common, trie: stateTrie })
    });
    if (activatePrecompile) {
      await activatePrecompiles(vm.stateManager);
    }
    return vm;
  };

  #commitAccounts = (accounts: Account[]) => {
    return Promise.all<void>(
      accounts.map(account =>
        this.trie.put(account.address.toBuffer(), account.serialize())
      )
    );
  };

  #initializeGenesisBlock = async (
    timestamp: number,
    blockGasLimit: Quantity,
    initialAccounts: Account[]
  ) => {
    if (this.fallback != null) {
      // commit accounts, but for forking.
      const sm = this.vm.stateManager as any;
      this.vm.stateManager.checkpoint();
      initialAccounts.forEach(acc => {
        const a = { buf: acc.address.toBuffer() };
        sm._cache.put(a, acc as any);
        sm.touchAccount(a);
      });
      await this.vm.stateManager.commit();

      // create the genesis block
      const genesis = new RuntimeBlock(
        Quantity.from(this.fallback.block.header.number.toBigInt() + 1n),
        this.fallback.block.hash(),
        this.coinbase,
        blockGasLimit.toBuffer(),
        Quantity.from(timestamp),
        this.#options.miner.difficulty,
        this.fallback.block.header.totalDifficulty
      );

      // store the genesis block in the database
      const { block, serialized } = genesis.finalize(
        KECCAK256_RLP,
        KECCAK256_RLP,
        BUFFER_256_ZERO,
        this.trie.root,
        0n,
        this.#options.miner.extraData,
        [],
        new Map()
      );
      const hash = block.hash();
      return this.blocks
        .putBlock(block.header.number.toBuffer(), hash, serialized)
        .then(_ => ({
          block,
          blockLogs: BlockLogs.create(hash)
        }));
    }

    await this.#commitAccounts(initialAccounts);

    // README: block `0` is weird in that a `0` _should_ be hashed as `[]`,
    // instead of `[0]`, so we set it to `RPCQUANTITY_EMPTY` instead of
    // `RPCQUANTITY_ZERO` here. A few lines down in this function we swap
    // this `RPCQUANTITY_EMPTY` for `RPCQUANTITY_ZERO`. This is all so we don't
    // have to have a "treat empty as 0` check in every function that uses the
    // "latest" block (which this genesis block will be for brief moment).
    const rawBlockNumber = RPCQUANTITY_EMPTY;

    // create the genesis block
    const genesis = new RuntimeBlock(
      rawBlockNumber,
      Quantity.from(BUFFER_32_ZERO),
      this.coinbase,
      blockGasLimit.toBuffer(),
      Quantity.from(timestamp),
      this.#options.miner.difficulty,
      RPCQUANTITY_ZERO // we start the totalDifficulty at 0
    );

    // store the genesis block in the database
    const { block, serialized } = genesis.finalize(
      KECCAK256_RLP,
      KECCAK256_RLP,
      BUFFER_256_ZERO,
      this.trie.root,
      0n,
      this.#options.miner.extraData,
      [],
      new Map()
    );
    // README: set the block number to an actual 0 now.
    block.header.number = RPCQUANTITY_ZERO;
    const hash = block.hash();
    return this.blocks
      .putBlock(block.header.number.toBuffer(), hash, serialized)
      .then(_ => ({
        block,
        blockLogs: BlockLogs.create(hash)
      }));
  };

  #timeAdjustment: number = 0;

  /**
   * Returns the timestamp, adjusted by the timeAdjustment offset, in seconds.
   */
  #currentTime = () => {
    return Math.floor((Date.now() + this.#timeAdjustment) / 1000);
  };

  /**
   * @param seconds
   * @returns the total time offset *in milliseconds*
   */
  public increaseTime(seconds: number) {
    if (seconds < 0) {
      seconds = 0;
    }
    return (this.#timeAdjustment += seconds);
  }

  /**
   * @param seconds
   * @returns the total time offset *in milliseconds*
   */
  public setTime(timestamp: number) {
    return (this.#timeAdjustment = timestamp - Date.now());
  }

  #deleteBlockData = (blocksToDelete: Block[]) => {
    return this.#database.batch(() => {
      const { blocks, transactions, transactionReceipts, blockLogs } = this;
      blocksToDelete.forEach(block => {
        block.getTransactions().forEach(tx => {
          const txHash = tx.hash.toBuffer();
          transactions.del(txHash);
          transactionReceipts.del(txHash);
        });
        const blockNum = block.header.number.toBuffer();
        blocks.del(blockNum);
        blocks.del(block.hash().toBuffer());
        blockLogs.del(blockNum);
      });
    });
  };

  // TODO(stability): this.#snapshots is a potential unbound memory suck. Caller
  // could call `evm_snapshot` over and over to grow the snapshot stack
  // indefinitely. `this.#snapshots.blocks` is even worse. To solve this we
  // might need to store in the db. An unlikely real problem, but possible.
  #snapshots: Snapshots = {
    snaps: [],
    blocks: null,
    unsubscribeFromBlocks: null
  };

  public snapshot() {
    const snapshots = this.#snapshots;
    const snaps = snapshots.snaps;

    // Subscription ids are based on the number of active snapshots. Weird? Yes.
    // But it's the way it's been since the beginning so it just hasn't been
    // changed. Feel free to change it so ids are unique if it bothers you
    // enough.
    const id = snaps.push({
      block: this.blocks.latest,
      timeAdjustment: this.#timeAdjustment
    });

    // start listening to new blocks if this is the first snapshot
    if (id === 1) {
      snapshots.unsubscribeFromBlocks = this.on("block", block => {
        snapshots.blocks = {
          current: block.hash().toBuffer(),
          next: snapshots.blocks
        };
      });
    }

    this.#options.logging.logger.log("Saved snapshot #" + id);

    return id;
  }

  public async revert(snapshotId: Quantity) {
    const rawValue = snapshotId.valueOf();
    if (rawValue === null || rawValue === undefined) {
      throw new Error("invalid snapshotId");
    }

    this.#options.logging.logger.log("Reverting to snapshot #" + snapshotId);

    // snapshot ids can't be < 1, so we do a quick sanity check here
    if (rawValue < 1n) {
      return false;
    }

    const snapshots = this.#snapshots;
    const snaps = snapshots.snaps;
    const snapshotIndex = Number(rawValue - 1n);
    const snapshot = snaps[snapshotIndex];

    if (!snapshot) {
      return false;
    }

    // pause processing new transactions...
    await this.transactions.pause();

    // then pause the miner, too.
    await this.#miner.pause();

    // wait for anything in the process of being saved to finish up
    await this.#blockBeingSavedPromise;

    // Pending transactions are always removed when you revert, even if they
    // were present before the snapshot was created. Ideally, we'd remove only
    // the new transactions.. but we'll leave that for another day.
    this.transactions.clear();

    const blocks = this.blocks;
    const currentHash = blocks.latest.hash().toBuffer();
    const snapshotBlock = snapshot.block;
    const snapshotHeader = snapshotBlock.header;
    const snapshotHash = snapshotBlock.hash().toBuffer();

    // remove this and all stored snapshots after this snapshot
    snaps.splice(snapshotIndex);

    // if there are no more listeners, stop listening to new blocks
    if (snaps.length === 0) {
      snapshots.unsubscribeFromBlocks();
    }

    // if the snapshot's hash is different than the latest block's hash we've
    // got new blocks to clean up.
    if (!currentHash.equals(snapshotHash)) {
      // if we've added blocks since we snapshotted we need to delete them and put
      // some things back the way they were.
      const blockPromises = [];
      let blockList = snapshots.blocks;
      while (blockList !== null) {
        if (blockList.current.equals(snapshotHash)) break;
        blockPromises.push(blocks.getByHash(blockList.current));
        blockList = blockList.next;
      }
      snapshots.blocks = blockList;

      await Promise.all(blockPromises).then(this.#deleteBlockData);

      setStateRootSync(
        this.vm.stateManager,
        snapshotHeader.stateRoot.toBuffer()
      );
      blocks.latest = snapshotBlock;
    }

    // put our time adjustment back
    this.#timeAdjustment = snapshot.timeAdjustment;

    // resume mining
    this.#miner.resume();

    // resume processing transactions
    this.transactions.resume();

    return true;
  }

  public async queueTransaction(
    transaction: RuntimeTransaction,
    secretKey?: Data
  ) {
    // NOTE: this.transactions.add *must* be awaited before returning the
    // `transaction.hash()`, as the transactionPool may change the transaction
    // (and thus its hash!)
    // It may also throw Errors that must be returned to the caller.
    const isExecutable =
      (await this.transactions.add(transaction, secretKey)) === true;
    if (isExecutable) {
      process.nextTick(this.emit.bind(this), "pendingTransaction", transaction);
    }

    const hash = transaction.hash;
    if (this.#isPaused() || !this.#instamine) {
      return hash;
    } else {
      if (this.#instamine && this.#options.miner.legacyInstamine) {
        // in legacyInstamine mode we must wait for the transaction to be saved
        // before we can return the hash
        const { status, error } = await transaction.once("finalized");
        // in legacyInstamine mode we must throw on all rejected transaction
        // errors. We must also throw on `confirmed` transactions when
        // vmErrorsOnRPCResponse is enabled.
        if (
          error &&
          (status === "rejected" || this.#options.chain.vmErrorsOnRPCResponse)
        )
          throw error;
      }
      return hash;
    }
  }

  public async simulateTransaction(
    transaction: SimulationTransaction,
    parentBlock: Block
  ) {
    let result: EVMResult;

    const data = transaction.data;
    let gasLeft = transaction.gas.toBigInt();
    // subtract out the transaction's base fee from the gas limit before
    // simulating the tx, because `runCall` doesn't account for raw gas costs.
    const hasToAddress = transaction.to != null;
    let to = null;
    if (hasToAddress) {
      const toBuf = transaction.to.toBuffer();
      to = {
        equals: (a: { buf: Buffer }) => toBuf.equals(a.buf),
        buf: toBuf
      };
    } else {
      to = null;
    }
    gasLeft -= calculateIntrinsicGas(data, hasToAddress, this.common);

    if (gasLeft >= 0n) {
      const stateTrie = this.trie.copy(false);
      stateTrie.setContext(
        parentBlock.header.stateRoot.toBuffer(),
        null,
        parentBlock.header.number
      );

      const vm = await this.createVmFromStateTrie(
        stateTrie,
        this.#options.chain.allowUnlimitedContractSize,
        false
      );
      // take a checkpoint so the `runCall` never writes to the trie. We don't
      // commit/revert later because this stateTrie is ephemeral anyway.
      vm.stateManager.checkpoint();

      const caller = transaction.from.toBuffer();
      result = await vm.runCall({
        caller: {
          buf: caller,
          equals: (a: { buf: Buffer }) => caller.equals(a.buf)
        } as any,
        data: transaction.data && transaction.data.toBuffer(),
        gasPrice: new BN(transaction.gasPrice.toBuffer()),
        gasLimit: new BN(Quantity.from(gasLeft).toBuffer()),
        to,
        value:
          transaction.value == null
            ? new BN(0)
            : new BN(transaction.value.toBuffer()),
        block: transaction.block as any
      });
    } else {
      result = {
        execResult: {
          runState: { programCounter: 0 },
          exceptionError: new VmError(ERROR.OUT_OF_GAS),
          returnValue: BUFFER_EMPTY
        }
      } as any;
    }
    if (result.execResult.exceptionError) {
      if (this.#options.chain.vmErrorsOnRPCResponse) {
        // eth_call transactions don't really have a transaction hash
        const hash = RPCQUANTITY_EMPTY;
        throw new RuntimeError(hash, result, RETURN_TYPES.RETURN_VALUE);
      } else {
        return Data.from(result.execResult.returnValue || "0x");
      }
    } else {
      return Data.from(result.execResult.returnValue || "0x");
    }
  }

  #traceTransaction = async (
    trie: GanacheTrie,
    newBlock: RuntimeBlock & { transactions: VmTransaction[] },
    options: TransactionTraceOptions,
    keys?: Buffer[],
    contractAddress?: Buffer
  ): Promise<TraceTransactionResult> => {
    let currentDepth = -1;
    const storageStack: TraceStorageMap[] = [];

    const blocks = this.blocks;
    // ethereumjs vm doesn't use the callback style anymore
    const blockchain = {
      getBlock: async (number: BN) => {
        const block = await blocks.get(number.toBuffer()).catch(_ => null);
        return block ? { hash: () => block.hash().toBuffer() } : null;
      }
    } as any;

    const common = this.common;

    const vm = await VM.create({
      state: trie,
      activatePrecompiles: false,
      common,
      allowUnlimitedContractSize: this.vm.allowUnlimitedContractSize,
      blockchain,
      stateManager: this.fallback
        ? new ForkStateManager({ common, trie: trie as ForkTrie })
        : new DefaultStateManager({ common, trie: trie })
    });

    const storage: StorageRecords = {};
    const transaction = newBlock.transactions[newBlock.transactions.length - 1];

    // TODO: gas could go theoretically go over Number.MAX_SAFE_INTEGER.
    // (Ganache v2 didn't handle this possibility either, so it hasn't been
    // updated yet)
    let gas = 0;
    const structLogs: Array<StructLog> = [];
    const TraceData = TraceDataFactory();

    const stepListener = async (
      event: StepEvent,
      next: (error?: any, cb?: any) => void
    ) => {
      // See these docs:
      // https://github.com/ethereum/go-ethereum/wiki/Management-APIs

      const gasLeft = event.gasLeft.toNumber();
      const totalGasUsedAfterThisStep =
        transaction.gasLimit.toNumber() - gasLeft;
      const gasUsedPreviousStep = totalGasUsedAfterThisStep - gas;
      gas += gasUsedPreviousStep;

      const memory: ITraceData[] = [];
      if (options.disableMemory !== true) {
        // We get the memory as one large array.
        // Let's cut it up into 32 byte chunks as required by the spec.
        let index = 0;
        while (index < event.memory.length) {
          const slice = event.memory.slice(index, index + 32);
          memory.push(TraceData.from(Buffer.from(slice)));
          index += 32;
        }
      }

      const stack: ITraceData[] = [];
      if (options.disableStack !== true) {
        for (const stackItem of event.stack) {
          stack.push(TraceData.from(stackItem.toArrayLike(Buffer)));
        }
      }

      const structLog: StructLog = {
        depth: event.depth,
        error: "",
        gas: gasLeft,
        gasCost: 0,
        memory,
        op: event.opcode.name,
        pc: event.pc,
        stack,
        storage: null
      };

      // The gas difference calculated for each step is indicative of gas consumed in
      // the previous step. Gas consumption in the final step will always be zero.
      if (structLogs.length) {
        structLogs[structLogs.length - 1].gasCost = gasUsedPreviousStep;
      }

      if (options.disableStorage === true) {
        // Add the struct log as is - nothing more to do.
        structLogs.push(structLog);
        next();
      } else {
        const { depth: eventDepth } = event;
        if (currentDepth > eventDepth) {
          storageStack.pop();
        } else if (currentDepth < eventDepth) {
          storageStack.push(new TraceStorageMap());
        }

        currentDepth = eventDepth;

        switch (event.opcode.name) {
          case "SSTORE": {
            const key = stack[stack.length - 1];
            const value = stack[stack.length - 2];

            // new TraceStorageMap() here creates a shallow clone, to prevent other steps from overwriting
            structLog.storage = new TraceStorageMap(storageStack[eventDepth]);

            // Tell vm to move on to the next instruction. See below.
            structLogs.push(structLog);
            next();

            // assign after callback because this storage change actually takes
            // effect _after_ this opcode executes
            storageStack[eventDepth].set(key, value);
            break;
          }
          case "SLOAD": {
            const key = stack[stack.length - 1];
            const result = await vm.stateManager.getContractStorage(
              event.address as any,
              key.toBuffer()
            );
            const value = TraceData.from(result);
            storageStack[eventDepth].set(key, value);

            // new TraceStorageMap() here creates a shallow clone, to prevent other steps from overwriting
            structLog.storage = new TraceStorageMap(storageStack[eventDepth]);
            structLogs.push(structLog);
            next();
            break;
          }
          default:
            // new TraceStorageMap() here creates a shallow clone, to prevent other steps from overwriting
            structLog.storage = new TraceStorageMap(storageStack[eventDepth]);
            structLogs.push(structLog);
            next();
        }
      }
    };

    const beforeTxListener = async (tx: VmTransaction) => {
      if (tx === transaction) {
        if (keys && contractAddress) {
          const database = this.#database;
          return Promise.all(
            keys.map(async key => {
              // get the raw key using the hashed key
              let rawKey = await database.storageKeys.get(key);

              const result = await vm.stateManager.getContractStorage(
                { buf: Address.from(contractAddress).toBuffer() } as any,
                rawKey
              );

              storage[Data.from(key, key.length).toString()] = {
                key: Data.from(rawKey, rawKey.length),
                value: Data.from(result, 32)
              };
            })
          );
        }
        vm.on("step", stepListener);
      }
    };

    const removeListeners = () => {
      vm.removeListener("step", stepListener);
      vm.removeListener("beforeTx", beforeTxListener);
    };

    // Listen to beforeTx so we know when our target transaction
    // is processing. This event will add the event listener for getting the trace data.
    vm.on("beforeTx", beforeTxListener);

    // Don't even let the vm try to flush the block's _cache to the stateTrie.
    // When forking some of the data that the traced function may request will
    // exist only on the main chain. Because we pretty much lie to the VM by
    // telling it we DO have data in our Trie, when we really don't, it gets
    // lost during the commit phase when it traverses the "borrowed" datum's
    // trie (as it may not have a valid root). Because this is a trace, and we
    // don't need to commit the data, duck punching the `flush` method (the
    // simplest method I could find) is fine.
    // Remove this and you may see the infamous
    // `Uncaught TypeError: Cannot read property 'pop' of undefined` error!
    (vm.stateManager as any)._cache.flush = () => {};

    // Process the block without committing the data.
    // The vmerr key on the result appears to be removed.
    // The previous implementation had specific error handling.
    // It's possible we've removed handling specific cases in this implementation.
    // e.g., the previous incantation of RuntimeError
    await runTransactions(vm, newBlock.transactions, newBlock);

    // Just to be safe
    removeListeners();

    // send state results back
    return {
      gas,
      structLogs,
      returnValue: "",
      storage
    };
  };

  #prepareNextBlock = (
    targetBlock: Block,
    parentBlock: Block,
    transactionHash: Buffer
  ): RuntimeBlock & {
    uncleHeaders: [];
    transactions: VmTransaction[];
  } => {
    // Prepare the "next" block with necessary transactions
    const newBlock = new RuntimeBlock(
      Quantity.from((parentBlock.header.number.toBigInt() || 0n) + 1n),
      parentBlock.hash(),
      parentBlock.header.miner,
      parentBlock.header.gasLimit.toBuffer(),
      // make sure we use the same timestamp as the target block
      targetBlock.header.timestamp,
      this.#options.miner.difficulty,
      parentBlock.header.totalDifficulty
    ) as RuntimeBlock & {
      uncleHeaders: [];
      transactions: VmTransaction[];
    };
    newBlock.transactions = [];
    newBlock.uncleHeaders = [];

    const transactions = targetBlock.getTransactions();
    for (const tx of transactions) {
      newBlock.transactions.push(tx.toVmTransaction());

      // After including the target transaction, that's all we need to do.
      if (tx.hash.toBuffer().equals(transactionHash)) {
        break;
      }
    }

    return newBlock;
  };

  /**
   * traceTransaction
   *
   * Run a previously-run transaction in the same state in which it occurred at the time it was run.
   * This will return the vm-level trace output for debugging purposes.
   *
   * Strategy:
   *
   *  1. Find block where transaction occurred
   *  2. Set state root of that block
   *  3. Rerun every transaction in that block prior to and including the requested transaction
   *  4. Send trace results back.
   *
   * @param transactionHash
   * @param options
   */
  public async traceTransaction(
    transactionHash: string,
    options: TransactionTraceOptions
  ) {
    const transactionHashBuffer = Data.from(transactionHash).toBuffer();
    // #1 - get block via transaction object
    const transaction = await this.transactions.get(transactionHashBuffer);

    if (!transaction) {
      throw new Error("Unknown transaction " + transactionHash);
    }

    const targetBlock = await this.blocks.get(
      transaction.blockNumber.toBuffer()
    );
    const parentBlock = await this.blocks.getByHash(
      targetBlock.header.parentHash.toBuffer()
    );

    const newBlock = this.#prepareNextBlock(
      targetBlock,
      parentBlock,
      transactionHashBuffer
    );

    // #2 - Set state root of original block
    //
    // TODO: Forking needs the forked block number passed during this step:
    // https://github.com/trufflesuite/ganache-core/blob/develop/lib/blockchain_double.js#L917
    const trie = this.trie.copy();
    trie.setContext(
      parentBlock.header.stateRoot.toBuffer(),
      null,
      parentBlock.header.number
    );

    // #3 - Rerun every transaction in block prior to and including the requested transaction
    const {
      gas,
      structLogs,
      returnValue,
      storage
    } = await this.#traceTransaction(trie, newBlock, options);

    // #4 - Send results back
    return { gas, structLogs, returnValue, storage };
  }

  /**
   * storageRangeAt
   *
   * Returns a contract's storage given a starting key and max number of
   * entries to return.
   *
   * Strategy:
   *
   *  1. Find block where transaction occurred
   *  2. Set state root of that block
   *  3. Use contract address storage trie to get the storage keys from the transaction
   *  4. Sort and filter storage keys using the startKey and maxResult
   *  5. Rerun every transaction in that block prior to and including the requested transaction
   *  6. Send storage results back
   *
   * @param blockHash
   * @param txIndex
   * @param contractAddress
   * @param startKey
   * @param maxResult
   */
  public async storageRangeAt(
    blockHash: string,
    txIndex: number,
    contractAddress: string,
    startKey: string,
    maxResult: number
  ): Promise<StorageRangeResult> {
    // #1 - get block information
    const targetBlock = await this.blocks.getByHash(blockHash);

    // get transaction using txIndex
    const transactions = targetBlock.getTransactions();
    const transaction = transactions[txIndex];
    if (!transaction) {
      throw new Error(
        `transaction index ${txIndex} is out of range for block ${blockHash}`
      );
    }

    // #2 - set state root of block
    const parentBlock = await this.blocks.getByHash(
      targetBlock.header.parentHash.toBuffer()
    );
    const trie = makeTrie(
      this,
      this.#database.trie,
      parentBlock.header.stateRoot
    );

    // get the contractAddress account storage trie
    const contractAddressBuffer = Address.from(contractAddress).toBuffer();
    const addressData = await trie.get(contractAddressBuffer);
    if (!addressData) {
      throw new Error(`account ${contractAddress} doesn't exist`);
    }

    // #3 - use the contractAddress storage trie to get relevant hashed keys
    const getStorageKeys = () => {
      const storageTrie = trie.copy(false);
      // An address's stateRoot is stored in the 3rd rlp entry
      storageTrie.setContext(
        decode<EthereumRawAccount>(addressData)[2],
        contractAddressBuffer,
        parentBlock.header.number
      );

      return new Promise<RangedStorageKeys>((resolve, reject) => {
        const startKeyBuffer = Data.from(startKey).toBuffer();
        const compare = (a: Buffer, b: Buffer) => a.compare(b) < 0;

        const keys: Buffer[] = [];
        const handleData = ({ key }) => {
          // ignore anything that comes before our starting point
          if (startKeyBuffer.compare(key) > 0) return;

          // #4 - sort and filter keys
          // insert the key exactly where it needs to go in the array
          const position = findInsertPosition(keys, key, compare);
          // ignore if the value couldn't possibly be relevant
          if (position > maxResult) return;
          keys.splice(position, 0, key);
        };

        const handleEnd = () => {
          if (keys.length > maxResult) {
            // we collected too much data, so we've got to trim it a bit
            resolve({
              // only take the maximum number of entries requested
              keys: keys.slice(0, maxResult),
              // assign nextKey
              nextKey: Data.from(keys[maxResult])
            });
          } else {
            resolve({
              keys,
              nextKey: null
            });
          }
        };

        const rs = storageTrie.createReadStream();
        rs.on("data", handleData).on("error", reject).on("end", handleEnd);
      });
    };
    const { keys, nextKey } = await getStorageKeys();

    // #5 -  rerun every transaction in that block prior to and including the requested transaction
    // prepare block to be run in traceTransaction
    const transactionHashBuffer = transaction.hash.toBuffer();
    const newBlock = this.#prepareNextBlock(
      targetBlock,
      parentBlock,
      transactionHashBuffer
    );
    // get storage data given a set of keys
    const options = {
      disableMemory: true,
      disableStack: true,
      disableStorage: false
    };

    const { storage } = await this.#traceTransaction(
      trie,
      newBlock,
      options,
      keys,
      contractAddressBuffer
    );

    // #6 - send back results
    return {
      storage,
      nextKey
    };
  }

  /**
   * Gracefully shuts down the blockchain service and all of its dependencies.
   */
  public async stop() {
    // If the blockchain is still initalizing we don't want to shut down
    // yet because there may still be database calls in flight. Leveldb may
    // cause a segfault due to a race condition between a db write and the close
    // call.
    if (this.#state === Status.starting) {
      await this.once("ready");
    }

    // stop the polling miner, if necessary
    clearTimeout(this.#timer);

    // clean up listeners
    this.vm.removeAllListeners();

    // pause processing new transactions...
    await this.transactions.pause();

    // then pause the miner, too.
    await this.#miner.pause();

    // wait for anything in the process of being saved to finish up
    await this.#blockBeingSavedPromise;

    this.fallback && (await this.fallback.close());

    await this.emit("stop");

    if (this.#state === Status.started) {
      this.#state = Status.stopping;
      await this.#database.close();
      this.#state = Status.stopped;
    }
  }
}<|MERGE_RESOLUTION|>--- conflicted
+++ resolved
@@ -306,13 +306,10 @@
 
       // if we don't already have a latest block, create a genesis block!
       if (!latest) {
-<<<<<<< HEAD
         if (initialAccounts.length > 0) {
           await this.#commitAccounts(initialAccounts);
         }
 
-=======
->>>>>>> 1bd62875
         this.#blockBeingSavedPromise = this.#initializeGenesisBlock(
           firstBlockTime,
           options.miner.blockGasLimit,
