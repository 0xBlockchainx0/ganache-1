{
  "name": "@ganache/ethereum",
  "publishConfig": {
    "access": "public"
  },
  "version": "0.1.1-canary.2+bb3106bf",
  "description": "Ganache's Ethereum client implementation",
  "author": "David Murdoch <david@trufflesuite.com> (https://davidmurdoch.com)",
  "homepage": "https://github.com/trufflesuite/ganache-core/tree/develop/src/ethereum/ethereum#readme",
  "license": "MIT",
  "main": "lib/index.js",
  "typings": "typings",
  "source": "index.ts",
  "directories": {
    "lib": "lib",
    "test": "tests"
  },
  "files": [
    "lib",
    "typings"
  ],
  "repository": {
    "type": "git",
    "url": "https://github.com/trufflesuite/ganache-core.git",
    "directory": "src/chains/ethereum/ethereum"
  },
  "scripts": {
    "docs.build": "rm -rf ./lib/docs ./lib/api.json && npm run docs.typedoc",
    "docs.typedoc": "typedoc --options ./typedoc.json --readme ./README.md --out ../../../../docs/typedoc --json ../../../../docs/typedoc/api.json src/api.ts",
    "docs.preview": "ws --open --port 3010 --directory ../../../../docs",
    "tsc": "ttsc --build",
    "test": "nyc --reporter lcov npm run mocha",
    "mocha": "cross-env TS_NODE_COMPILER=ttypescript TS_NODE_FILES=true mocha -s 0 -t 0 --exit --check-leaks --throw-deprecation --trace-warnings --require ts-node/register 'tests/**/*.test.ts'"
  },
  "bugs": {
    "url": "https://github.com/trufflesuite/ganache-core/issues"
  },
  "keywords": [
    "ganache",
    "ganache-ethereum",
    "ethereum",
    "evm",
    "blockchain",
    "smart contracts",
    "dapps",
    "solidity",
    "vyper",
    "fe",
    "web3",
    "tooling"
  ],
  "dependencies": {
    "@ethereumjs/block": "3.2.0",
    "@ethereumjs/common": "2.3.0",
    "@ethereumjs/tx": "3.1.1",
    "@ethereumjs/vm": "5.2.0",
    "@ganache/ethereum-address": "0.1.1-canary.2+bb3106bf",
    "@ganache/ethereum-block": "0.1.1-canary.2+bb3106bf",
    "@ganache/ethereum-options": "0.1.1-canary.2+bb3106bf",
    "@ganache/ethereum-transaction": "0.1.1-canary.2+bb3106bf",
    "@ganache/ethereum-utils": "0.1.1-canary.2+bb3106bf",
    "@ganache/options": "0.1.1-canary.2+bb3106bf",
    "@ganache/promise-queue": "0.1.1-canary.2+bb3106bf",
    "@ganache/rlp": "0.1.1-canary.2+bb3106bf",
    "@ganache/utils": "0.1.1-canary.2+bb3106bf",
    "abort-controller": "3.0.0",
    "bip39": "3.0.2",
    "emittery": "0.7.2",
    "eth-sig-util": "2.5.3",
    "ethereumjs-abi": "0.6.8",
    "ethereumjs-util": "7.0.9",
    "hdkey": "2.0.1",
    "keccak": "3.0.0",
    "leveldown": "5.6.0",
    "levelup": "4.4.0",
    "lodash.clonedeep": "4.5.0",
    "merkle-patricia-tree": "4.2.0",
    "scrypt-js": "3.0.1",
    "secp256k1": "4.0.2",
    "seedrandom": "3.0.5",
    "semaphore": "1.1.0",
    "subleveldown": "5.0.1",
    "tmp-promise": "3.0.2",
    "ws": "7.4.6"
  },
  "devDependencies": {
    "@trufflesuite/typedoc-default-themes": "0.6.1",
    "@trufflesuite/uws-js-unofficial": "18.14.0-unofficial.3",
    "@types/encoding-down": "5.0.0",
    "@types/fs-extra": "9.0.2",
    "@types/keccak": "3.0.1",
    "@types/lodash.clonedeep": "4.5.6",
    "@types/secp256k1": "4.0.1",
    "@types/seedrandom": "3.0.0",
    "@types/subleveldown": "4.1.0",
    "@types/superagent": "4.1.10",
    "@types/ws": "7.2.7",
    "abstract-leveldown": "6.3.0",
    "cheerio": "1.0.0-rc.3",
    "cross-env": "7.0.3",
    "fs-extra": "9.0.1",
    "local-web-server": "4.2.1",
<<<<<<< HEAD
    "mocha": "8.3.0",
=======
    "mocha": "8.4.0",
>>>>>>> 1bd62875
    "nyc": "15.1.0",
    "solc": "0.7.4",
    "superagent": "6.1.0",
    "ts-transformer-inline-file": "0.1.1",
<<<<<<< HEAD
    "ttypescript": "1.5.12",
    "typedoc": "0.17.8",
    "@trufflesuite/uws-js-unofficial": "18.14.0-unofficial.3"
  }
=======
    "typedoc": "0.17.8"
  },
  "optionalDependencies": {
    "bufferutil": "4.0.3",
    "utf-8-validate": "5.0.4"
  },
  "gitHead": "bb3106bf9f2f1389096d0b3153dc7e4b463aea69"
>>>>>>> 1bd62875
}<|MERGE_RESOLUTION|>--- conflicted
+++ resolved
@@ -100,21 +100,12 @@
     "cross-env": "7.0.3",
     "fs-extra": "9.0.1",
     "local-web-server": "4.2.1",
-<<<<<<< HEAD
-    "mocha": "8.3.0",
-=======
     "mocha": "8.4.0",
->>>>>>> 1bd62875
     "nyc": "15.1.0",
     "solc": "0.7.4",
     "superagent": "6.1.0",
     "ts-transformer-inline-file": "0.1.1",
-<<<<<<< HEAD
     "ttypescript": "1.5.12",
-    "typedoc": "0.17.8",
-    "@trufflesuite/uws-js-unofficial": "18.14.0-unofficial.3"
-  }
-=======
     "typedoc": "0.17.8"
   },
   "optionalDependencies": {
@@ -122,5 +113,4 @@
     "utf-8-validate": "5.0.4"
   },
   "gitHead": "bb3106bf9f2f1389096d0b3153dc7e4b463aea69"
->>>>>>> 1bd62875
 }